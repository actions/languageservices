--- conflicted
+++ resolved
@@ -34,22 +34,14 @@
     expression: string,
     definitionInfo: DefinitionInfo | undefined,
     originalExpressions: BasicExpressionToken[] | undefined,
-<<<<<<< HEAD
-    source: string
-=======
     source: string | undefined,
     expressionRange?: TokenRange | undefined
->>>>>>> 05605c80
   ) {
     super(TokenType.BasicExpression, file, range, undefined, definitionInfo);
     this.expr = expression;
     this.source = source;
     this.originalExpressions = originalExpressions;
-<<<<<<< HEAD
-    this.source = source;
-=======
     this.expressionRange = expressionRange;
->>>>>>> 05605c80
   }
 
   public get expression(): string {
@@ -64,12 +56,8 @@
           this.expr,
           this.definitionInfo,
           this.originalExpressions,
-<<<<<<< HEAD
-          this.source
-=======
           this.source,
           this.expressionRange
->>>>>>> 05605c80
         )
       : new BasicExpressionToken(
           this.file,
@@ -77,12 +65,8 @@
           this.expr,
           this.definitionInfo,
           this.originalExpressions,
-<<<<<<< HEAD
-          this.source
-=======
           this.source,
           this.expressionRange
->>>>>>> 05605c80
         );
   }
 
