import {TemplateContext} from "../../templates/template-context";
import {MappingToken} from "../../templates/tokens/mapping-token";
import {SequenceToken} from "../../templates/tokens/sequence-token";
import {TemplateToken} from "../../templates/tokens/template-token";
import {isLiteral, isMapping, isSequence, isString} from "../../templates/tokens/type-guards";
import {TokenType} from "../../templates/tokens/types";
import {
  BranchFilterConfig,
  EventsConfig,
  PathFilterConfig,
  ScheduleConfig,
  TagFilterConfig,
  TypesFilterConfig,
<<<<<<< HEAD
  WorkflowFilterConfig,
} from "../workflow-template"
import { isValidCron } from "./cron"
import { convertStringList } from "./string-list"
import { convertEventWorkflowDispatchInputs } from "./workflow-dispatch"

export function convertOn(
  context: TemplateContext,
  token: TemplateToken
): EventsConfig {
=======
  WorkflowFilterConfig
} from "../workflow-template";
import {convertStringList} from "./string-list";
import {convertEventWorkflowDispatchInputs} from "./workflow-dispatch";

export function convertOn(context: TemplateContext, token: TemplateToken): EventsConfig {
>>>>>>> 250412c0
  if (isLiteral(token)) {
    const event = token.assertString("on");

    return {
      [event.value]: {}
    } as EventsConfig;
  }

  if (isSequence(token)) {
    const result = {} as EventsConfig;

    for (const item of token) {
      const event = item.assertString("on");
      result[event.value] = {};
    }

    return result;
  }

  if (isMapping(token)) {
    const result = {} as EventsConfig;

    for (const item of token) {
      const eventKey = item.key.assertString("event name");
      const eventName = eventKey.value;

      if (item.value.templateTokenType === TokenType.Null) {
        result[eventName] = {};
        continue;
      }

      // Schedule is the only event that can be a sequence, handle that separately
      if (eventName === "schedule") {
        const scheduleToken = item.value.assertSequence(`event ${eventName}`);
        result.schedule = convertSchedule(context, scheduleToken);
        continue;
      }

      // All other events are defined as mappings. During schema validation we already ensure that events
      // receive only known keys, so here we can focus on the values and whether they are valid.
      const eventToken = item.value.assertMapping(`event ${eventName}`);

      result[eventName] = {
        ...convertPatternFilter("branches", eventToken),
        ...convertPatternFilter("tags", eventToken),
        ...convertPatternFilter("paths", eventToken),
        ...convertFilter("types", eventToken),
        ...convertFilter("workflows", eventToken),
        // TODO - share input parsing for now, but workflow_call also needs outputs and secrets
        ...convertEventWorkflowDispatchInputs(context, eventToken)
      };
    }

    return result;
  }

  context.error(token, "Invalid format for 'on'");
  return {};
}

function convertPatternFilter<T extends BranchFilterConfig & TagFilterConfig & PathFilterConfig>(
  name: "branches" | "tags" | "paths",
  token: MappingToken
): T {
  const result = {} as T;

  for (const item of token) {
    const key = item.key.assertString(`${name} filter key`);

    switch (key.value) {
      case name:
        if (isString(item.value)) {
          result[name] = [item.value.value];
        } else {
          result[name] = convertStringList(name, item.value.assertSequence(`${name} list`));
        }
        break;

      case `${name}-ignore`:
        if (isString(item.value)) {
          result[`${name}-ignore`] = [item.value.value];
        } else {
          result[`${name}-ignore`] = convertStringList(
            `${name}-ignore`,
            item.value.assertSequence(`${name}-ignore list`)
          );
        }
        break;
    }
  }

  return result;
}

function convertFilter<T extends TypesFilterConfig & WorkflowFilterConfig>(
  name: "types" | "workflows",
  token: MappingToken
): T {
  const result = {} as T;

  for (const item of token) {
    const key = item.key.assertString(`${name} filter key`);

    switch (key.value) {
      case name:
        if (isString(item.value)) {
          result[name] = [item.value.value];
        } else {
          result[name] = convertStringList(name, item.value.assertSequence(`${name} list`));
        }
        break;
    }
  }

  return result;
}

function convertSchedule(context: TemplateContext, token: SequenceToken): ScheduleConfig[] | undefined {
  const result = [] as ScheduleConfig[];
  for (const item of token) {
    const mappingToken = item.assertMapping(`event schedule`);
    if (mappingToken.count == 1) {
      const schedule = mappingToken.get(0);
      const scheduleKey = schedule.key.assertString(`schedule key`);
      if (scheduleKey.value == "cron") {
        const cron = schedule.value.assertString(`schedule cron`);
        // Validate the cron string
<<<<<<< HEAD
        if (!isValidCron(cron.value)) {
          context.error(cron, "Invalid cron string")
=======
        if (!cron.value.match(/((((\d+,)+\d+|(\d+(\/|-)\d+)|\d+|\*) ?){5,7})/)) {
          context.error(cron, "Invalid cron string");
>>>>>>> 250412c0
        }
        result.push({cron: cron.value});
      } else {
        context.error(scheduleKey, `Invalid schedule key`);
      }
    } else {
      context.error(mappingToken, "Invalid format for 'schedule'");
    }
  }

  return result;
}<|MERGE_RESOLUTION|>--- conflicted
+++ resolved
@@ -11,25 +11,13 @@
   ScheduleConfig,
   TagFilterConfig,
   TypesFilterConfig,
-<<<<<<< HEAD
-  WorkflowFilterConfig,
-} from "../workflow-template"
-import { isValidCron } from "./cron"
-import { convertStringList } from "./string-list"
-import { convertEventWorkflowDispatchInputs } from "./workflow-dispatch"
-
-export function convertOn(
-  context: TemplateContext,
-  token: TemplateToken
-): EventsConfig {
-=======
   WorkflowFilterConfig
 } from "../workflow-template";
+import {isValidCron} from "./cron"
 import {convertStringList} from "./string-list";
 import {convertEventWorkflowDispatchInputs} from "./workflow-dispatch";
 
 export function convertOn(context: TemplateContext, token: TemplateToken): EventsConfig {
->>>>>>> 250412c0
   if (isLiteral(token)) {
     const event = token.assertString("on");
 
@@ -157,13 +145,8 @@
       if (scheduleKey.value == "cron") {
         const cron = schedule.value.assertString(`schedule cron`);
         // Validate the cron string
-<<<<<<< HEAD
         if (!isValidCron(cron.value)) {
           context.error(cron, "Invalid cron string")
-=======
-        if (!cron.value.match(/((((\d+,)+\d+|(\d+(\/|-)\d+)|\d+|\*) ?){5,7})/)) {
-          context.error(cron, "Invalid cron string");
->>>>>>> 250412c0
         }
         result.push({cron: cron.value});
       } else {
