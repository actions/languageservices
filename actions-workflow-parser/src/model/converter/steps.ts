import {TemplateContext} from "../../templates/template-context";
import {BasicExpressionToken, MappingToken, ScalarToken, StringToken, TemplateToken} from "../../templates/tokens";
import {isSequence} from "../../templates/tokens/type-guards";
import {isActionStep} from "../type-guards";
import {ActionStep, Step} from "../workflow-template";
import {handleTemplateTokenErrors} from "./handle-errors";
import {IdBuilder} from "./id-builder";

export function convertSteps(context: TemplateContext, steps: TemplateToken): Step[] {
  if (!isSequence(steps)) {
    context.error(steps, "Invalid format for steps");
    return [];
  }

  const idBuilder = new IdBuilder();

  const result: Step[] = [];
  for (const item of steps) {
    const step = handleTemplateTokenErrors(steps, context, undefined, () => convertStep(context, idBuilder, item));
    if (step) {
      result.push(step);
    }
  }

  for (const step of result) {
    if (step.id) {
      continue;
    }

    let id = "";
    if (isActionStep(step)) {
      id = createActionStepId(step);
    }

    if (!id) {
      id = "run";
    }

    idBuilder.appendSegment(`__${id}`);
    step.id = idBuilder.build();
  }

  return result;
}

function convertStep(context: TemplateContext, idBuilder: IdBuilder, step: TemplateToken): Step | undefined {
  const mapping = step.assertMapping("steps item");

  let run: ScalarToken | undefined;
  let id: StringToken | undefined;
  let name: ScalarToken | undefined;
  let uses: StringToken | undefined;
  let continueOnError: boolean | undefined;
  let env: MappingToken | undefined;
<<<<<<< HEAD
  const ifCondition = new BasicExpressionToken(undefined, undefined, "success()", undefined, undefined, "success()");
=======
  const ifCondition = new BasicExpressionToken(undefined, undefined, "success()", undefined, undefined, undefined);
>>>>>>> 05605c80
  for (const item of mapping) {
    const key = item.key.assertString("steps item key");
    switch (key.value) {
      case "id":
        id = item.value.assertString("steps item id");
        if (id) {
          const error = idBuilder.tryAddKnownId(id.value);
          if (error) {
            context.error(id, error);
          }
        }
        break;
      case "name":
        name = item.value.assertScalar("steps item name");
        break;
      case "run":
        run = item.value.assertScalar("steps item run");
        break;
      case "uses":
        uses = item.value.assertString("steps item uses");
        break;
      case "env":
        env = item.value.assertMapping("step env");
        break;
      case "continue-on-error":
        continueOnError = item.value.assertBoolean("steps item continue-on-error").value;
    }
  }

  if (run) {
    return {
      id: id?.value || "",
      name,
      if: ifCondition,
      "continue-on-error": continueOnError,
      env,
      run
    };
  }

  if (uses) {
    return {
      id: id?.value || "",
      name,
      if: ifCondition,
      "continue-on-error": continueOnError,
      env,
      uses
    };
  }
  context.error(step, "Expected uses or run to be defined");
}

function createActionStepId(step: ActionStep): string {
  const uses = step.uses.value;
  if (uses.startsWith("docker://")) {
    return uses.substring("docker://".length);
  }

  if (uses.startsWith("./") || uses.startsWith(".\\")) {
    return "self";
  }

  const segments = uses.split("@");
  if (segments.length != 2) {
    return "";
  }

  const pathSegments = segments[0].split(/[\\/]/).filter(s => s.length > 0);
  const gitRef = segments[1];

  if (pathSegments.length >= 2 && pathSegments[0] && pathSegments[1] && gitRef) {
    return `${pathSegments[0]}/${pathSegments[1]}`;
  }

  return "";
}<|MERGE_RESOLUTION|>--- conflicted
+++ resolved
@@ -52,11 +52,7 @@
   let uses: StringToken | undefined;
   let continueOnError: boolean | undefined;
   let env: MappingToken | undefined;
-<<<<<<< HEAD
-  const ifCondition = new BasicExpressionToken(undefined, undefined, "success()", undefined, undefined, "success()");
-=======
   const ifCondition = new BasicExpressionToken(undefined, undefined, "success()", undefined, undefined, undefined);
->>>>>>> 05605c80
   for (const item of mapping) {
     const key = item.key.assertString("steps item key");
     switch (key.value) {
