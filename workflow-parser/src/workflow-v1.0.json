{
  "version": "workflow-v1.0",
  "definitions": {
    "workflow-root": {
      "description": "A workflow file.",
      "mapping": {
        "properties": {
          "on": "on",
          "name": "workflow-name",
          "description": "workflow-description",
          "run-name": "run-name",
          "defaults": "workflow-defaults",
          "env": "workflow-env",
          "permissions": "permissions",
          "concurrency": "workflow-concurrency",
          "jobs": {
            "type": "jobs",
            "required": true
          }
        }
      }
    },
    "workflow-root-strict": {
      "description": "Workflow file with strict validation",
      "mapping": {
        "properties": {
          "on": {
            "type": "on-strict",
            "required": true
          },
          "name": "workflow-name",
          "description": "workflow-description",
          "run-name": "run-name",
          "defaults": "workflow-defaults",
          "env": "workflow-env",
          "permissions": "permissions",
          "concurrency": "workflow-concurrency",
          "jobs": {
            "type": "jobs",
            "required": true
          }
        }
      }
    },
    "workflow-name": {
      "description": "The name of the workflow that GitHub displays on your repository's 'Actions' tab.\n\n[Documentation](https://docs.github.com/actions/using-workflows/workflow-syntax-for-github-actions#name)",
      "string": {}
    },
    "workflow-description": {
      "description": "A description for your workflow or reusable workflow",
      "string": {}
    },
    "run-name": {
      "context": [
        "github",
        "inputs",
        "vars"
      ],
      "string": {},
      "description": "The name for workflow runs generated from the workflow. GitHub displays the workflow run name in the list of workflow runs on your repository's 'Actions' tab.\n\n[Documentation](https://docs.github.com/actions/using-workflows/workflow-syntax-for-github-actions#run-name)"
    },
    "on": {
      "description": "The GitHub event that triggers the workflow. Events can be a single string, array of events, array of event types, or an event configuration map that schedules a workflow or restricts the execution of a workflow to specific files, tags, or branch changes. View a full list of [events that trigger workflows](https://docs.github.com/actions/using-workflows/events-that-trigger-workflows).\n\n[Documentation](https://docs.github.com/actions/using-workflows/workflow-syntax-for-github-actions#on)",
      "one-of": [
        "string",
        "sequence",
        "on-mapping"
      ]
    },
    "on-mapping": {
      "mapping": {
        "properties": {
          "workflow_call": "workflow-call"
        },
        "loose-key-type": "non-empty-string",
        "loose-value-type": "any"
      }
    },
    "on-strict": {
      "description": "The GitHub event that triggers the workflow.  Events can be a single string, array of events, array of event types, or an event configuration map that schedules a workflow or restricts the execution of a workflow to specific files, tags, or branch changes. View a full list of [events that trigger workflows](https://docs.github.com/actions/using-workflows/events-that-trigger-workflows).\n\n[Documentation](https://docs.github.com/actions/using-workflows/workflow-syntax-for-github-actions#on)",
      "one-of": [
        "on-string-strict",
        "on-sequence-strict",
        "on-mapping-strict"
      ]
    },
    "on-mapping-strict": {
      "description": "The GitHub event that triggers the workflow.  Events can be a single string, array of events, array of event types, or an event configuration map that schedules a workflow or restricts the execution of a workflow to specific files, tags, or branch changes. View a full list of [events that trigger workflows](https://docs.github.com/actions/using-workflows/events-that-trigger-workflows).\n\n[Documentation](https://docs.github.com/actions/using-workflows/workflow-syntax-for-github-actions#on)",
      "mapping": {
        "properties": {
          "branch_protection_rule": "branch-protection-rule",
          "check_run": "check-run",
          "check_suite": "check-suite",
          "create": "create",
          "delete": "delete",
          "deployment": "deployment",
          "deployment_status": "deployment-status",
          "discussion": "discussion",
          "discussion_comment": "discussion-comment",
          "fork": "fork",
          "gollum": "gollum",
          "image_version": "image-version",
          "issue_comment": "issue-comment",
          "issues": "issues",
          "label": "label",
          "merge_group": "merge-group",
          "milestone": "milestone",
          "page_build": "page-build",
          "project": "project",
          "project_card": "project-card",
          "project_column": "project-column",
          "public": "public",
          "pull_request": "pull-request",
          "pull_request_comment": "pull-request-comment",
          "pull_request_review": "pull-request-review",
          "pull_request_review_comment": "pull-request-review-comment",
          "pull_request_target": "pull-request-target",
          "push": "push",
          "registry_package": "registry-package",
          "release": "release",
          "repository_dispatch": "repository-dispatch",
          "schedule": "schedule",
          "status": "status",
          "watch": "watch",
          "workflow_call": "workflow-call",
          "workflow_dispatch": "workflow-dispatch",
          "workflow_run": "workflow-run"
        }
      }
    },
    "on-string-strict": {
      "one-of": [
        "branch-protection-rule-string",
        "check-run-string",
        "check-suite-string",
        "create-string",
        "delete-string",
        "deployment-string",
        "deployment-status-string",
        "discussion-string",
        "discussion-comment-string",
        "fork-string",
        "gollum-string",
        "image-version-string",
        "issue-comment-string",
        "issues-string",
        "label-string",
        "merge-group-string",
        "milestone-string",
        "page-build-string",
        "project-string",
        "project-card-string",
        "project-column-string",
        "public-string",
        "pull-request-string",
        "pull-request-comment-string",
        "pull-request-review-string",
        "pull-request-review-comment-string",
        "pull-request-target-string",
        "push-string",
        "registry-package-string",
        "release-string",
        "repository-dispatch-string",
        "schedule-string",
        "status-string",
        "watch-string",
        "workflow-call-string",
        "workflow-dispatch-string",
        "workflow-run-string"
      ]
    },
    "on-sequence-strict": {
      "sequence": {
        "item-type": "on-string-strict"
      }
    },
    "branch-protection-rule-string": {
      "description": "Runs your workflow when branch protection rules in the workflow repository are changed.",
      "string": {
        "constant": "branch_protection_rule"
      }
    },
    "branch-protection-rule": {
      "description": "Runs your workflow when branch protection rules in the workflow repository are changed.",
      "one-of": [
        "null",
        "branch-protection-rule-mapping"
      ]
    },
    "branch-protection-rule-mapping": {
      "mapping": {
        "properties": {
          "types": "branch-protection-rule-activity"
        }
      }
    },
    "branch-protection-rule-activity": {
      "description": "The types of branch protection rule activity that trigger the workflow. Supported activity types: `created`, `edited`, `deleted`.",
      "one-of": [
        "branch-protection-rule-activity-type",
        "branch-protection-rule-activity-types"
      ]
    },
    "branch-protection-rule-activity-types": {
      "sequence": {
        "item-type": "branch-protection-rule-activity-type"
      }
    },
    "branch-protection-rule-activity-type": {
      "allowed-values": [
        "created",
        "edited",
        "deleted"
      ]
    },
    "check-run-string": {
      "description": "Runs your workflow when activity related to a check run occurs. A check run is an individual test that is part of a check suite.",
      "string": {
        "constant": "check_run"
      }
    },
    "check-run": {
      "description": "Runs your workflow when activity related to a check run occurs. A check run is an individual test that is part of a check suite.",
      "one-of": [
        "null",
        "check-run-mapping"
      ]
    },
    "check-run-mapping": {
      "mapping": {
        "properties": {
          "types": "check-run-activity"
        }
      }
    },
    "check-run-activity": {
      "description": "The types of check run activity that trigger the workflow. Supported activity types: `created`, `rerequested`, `completed`, `requested_action`.",
      "one-of": [
        "check-run-activity-type",
        "check-run-activity-types"
      ]
    },
    "check-run-activity-types": {
      "sequence": {
        "item-type": "check-run-activity-type"
      }
    },
    "check-run-activity-type": {
      "allowed-values": [
        "completed",
        "created",
        "rerequested",
        "requested_action"
      ]
    },
    "check-suite-string": {
      "description": "Runs your workflow when check suite activity occurs. A check suite is a collection of the check runs created for a specific commit. Check suites summarize the status and conclusion of the check runs that are in the suite.",
      "string": {
        "constant": "check_suite"
      }
    },
    "check-suite": {
      "description": "Runs your workflow when check suite activity occurs. A check suite is a collection of the check runs created for a specific commit. Check suites summarize the status and conclusion of the check runs that are in the suite.",
      "one-of": [
        "null",
        "check-suite-mapping"
      ]
    },
    "check-suite-mapping": {
      "mapping": {
        "properties": {
          "types": "check-suite-activity"
        }
      }
    },
    "check-suite-activity": {
      "description": "The types of check suite activity that trigger the workflow. Supported activity types: `completed`.",
      "one-of": [
        "check-suite-activity-type",
        "check-suite-activity-types"
      ]
    },
    "check-suite-activity-types": {
      "sequence": {
        "item-type": "check-suite-activity-type"
      }
    },
    "check-suite-activity-type": {
      "allowed-values": [
        "completed"
      ]
    },
    "create-string": {
      "description": "Runs your workflow when someone creates a Git reference (Git branch or tag) in the workflow's repository.",
      "string": {
        "constant": "create"
      }
    },
    "create": {
      "description": "Runs your workflow when someone creates a Git reference (Git branch or tag) in the workflow's repository.",
      "null": {}
    },
    "delete-string": {
      "description": "Runs your workflow when someone deletes a Git reference (Git branch or tag) in the workflow's repository.",
      "string": {
        "constant": "delete"
      }
    },
    "delete": {
      "description": "Runs your workflow when someone deletes a Git reference (Git branch or tag) in the workflow's repository.",
      "null": {}
    },
    "deployment-string": {
      "description": "Runs your workflow when someone creates a deployment in the workflow's repository. Deployments created with a commit SHA may not have a Git ref.",
      "string": {
        "constant": "deployment"
      }
    },
    "deployment": {
      "description": "Runs your workflow when someone creates a deployment in the workflow's repository. Deployments created with a commit SHA may not have a Git ref.",
      "null": {}
    },
    "deployment-status-string": {
      "description": "Runs your workflow when a third party provides a deployment status. Deployments created with a commit SHA may not have a Git ref.",
      "string": {
        "constant": "deployment_status"
      }
    },
    "deployment-status": {
      "description": "Runs your workflow when a third party provides a deployment status. Deployments created with a commit SHA may not have a Git ref.",
      "null": {}
    },
    "discussion-string": {
      "description": "Runs your workflow when a discussion in the workflow's repository is created or modified. For activity related to comments on a discussion, use the `discussion_comment` event.",
      "string": {
        "constant": "discussion"
      }
    },
    "discussion": {
      "description": "Runs your workflow when a discussion in the workflow's repository is created or modified. For activity related to comments on a discussion, use the `discussion_comment` event.",
      "one-of": [
        "null",
        "discussion-mapping"
      ]
    },
    "discussion-mapping": {
      "mapping": {
        "properties": {
          "types": "discussion-activity"
        }
      }
    },
    "discussion-activity": {
      "description": "The types of discussion activity that trigger the workflow. Supported activity types: `created`, `edited`, `deleted`, `transferred`, `pinned`, `unpinned`, `labeled`, `unlabeled`, `locked`, `unlocked`, `category_changed`, `answered`, `unanswered`.",
      "one-of": [
        "discussion-activity-type",
        "discussion-activity-types"
      ]
    },
    "discussion-activity-types": {
      "sequence": {
        "item-type": "discussion-activity-type"
      }
    },
    "discussion-activity-type": {
      "allowed-values": [
        "created",
        "edited",
        "deleted",
        "transferred",
        "pinned",
        "unpinned",
        "labeled",
        "unlabeled",
        "locked",
        "unlocked",
        "category_changed",
        "answered",
        "unanswered"
      ]
    },
    "discussion-comment-string": {
      "description": "Runs your workflow when a comment on a discussion in the workflow's repository is created or modified. For activity related to a discussion as opposed to comments on the discussion, use the `discussion` event.",
      "string": {
        "constant": "discussion_comment"
      }
    },
    "discussion-comment": {
      "description": "Runs your workflow when a comment on a discussion in the workflow's repository is created or modified. For activity related to a discussion as opposed to comments on the discussion, use the `discussion` event.",
      "one-of": [
        "null",
        "discussion-comment-mapping"
      ]
    },
    "discussion-comment-mapping": {
      "mapping": {
        "properties": {
          "types": "discussion-comment-activity"
        }
      }
    },
    "discussion-comment-activity": {
      "description": "The types of discussion comment activity that trigger the workflow. Supported activity types: `created`, `edited`, `deleted`.",
      "one-of": [
        "discussion-comment-activity-type",
        "discussion-comment-activity-types"
      ]
    },
    "discussion-comment-activity-types": {
      "sequence": {
        "item-type": "discussion-comment-activity-type"
      }
    },
    "discussion-comment-activity-type": {
      "allowed-values": [
        "created",
        "edited",
        "deleted"
      ]
    },
    "fork-string": {
      "description": "Runs your workflow when someone forks a repository.",
      "string": {
        "constant": "fork"
      }
    },
    "fork": {
      "description": "Runs your workflow when someone forks a repository.",
      "null": {}
    },
    "gollum-string": {
      "description": "Runs your workflow when someone creates or updates a Wiki page.",
      "string": {
        "constant": "gollum"
      }
    },
    "gollum": {
      "description": "Runs your workflow when someone creates or updates a Wiki page.",
      "null": {}
    },
    "image-version-string": {
      "description": "Runs your workflow when an image version is created or changes state.",
      "string": {
        "constant": "image_version"
      }
    },
    "image-version": {
      "description": "Runs your workflow when an image version is created or changes state.",
      "one-of": [
        "null",
        "image-version-mapping"
      ]
    },
    "image-version-mapping": {
      "mapping": {
        "properties": {
          "types": "image-version-activity",
          "names": "event-names",
          "versions": "event-versions"
        }
      }
    },
    "image-version-activity": {
      "description": "The types of image version activity that trigger the workflow. Supported activity types: `created`, `ready`, `deleted`.",
      "one-of": [
        "image-version-activity-type",
        "image-version-activity-types"
      ]
    },
    "image-version-activity-types": {
      "sequence": {
        "item-type": "image-version-activity-type"
      }
    },
    "image-version-activity-type": {
      "allowed-values": [
        "created",
        "ready",
        "deleted"
      ]
    },
    "issue-comment-string": {
      "description": "Runs your workflow when an issue or pull request comment is created, edited, or deleted.",
      "string": {
        "constant": "issue_comment"
      }
    },
    "issue-comment": {
      "description": "Runs your workflow when an issue or pull request comment is created, edited, or deleted.",
      "one-of": [
        "null",
        "issue-comment-mapping"
      ]
    },
    "issue-comment-mapping": {
      "mapping": {
        "properties": {
          "types": "issue-comment-activity"
        }
      }
    },
    "issue-comment-activity": {
      "description": "The types of issue comment activity that trigger the workflow. Supported activity types: `created`, `edited`, `deleted`.",
      "one-of": [
        "issue-comment-activity-type",
        "issue-comment-activity-types"
      ]
    },
    "issue-comment-activity-types": {
      "sequence": {
        "item-type": "issue-comment-activity-type"
      }
    },
    "issue-comment-activity-type": {
      "allowed-values": [
        "created",
        "edited",
        "deleted"
      ]
    },
    "issues-string": {
      "description": "Runs your workflow when an issue in the workflow's repository is created or modified. For activity related to comments in an issue, use the `issue_comment` event.",
      "string": {
        "constant": "issues"
      }
    },
    "issues": {
      "description": "Runs your workflow when an issue in the workflow's repository is created or modified. For activity related to comments in an issue, use the `issue_comment` event.",
      "one-of": [
        "null",
        "issues-mapping"
      ]
    },
    "issues-mapping": {
      "mapping": {
        "properties": {
          "types": "issues-activity"
        }
      }
    },
    "issues-activity": {
      "description": "The types of issue activity that trigger the workflow. Supported activity types: `opened`, `edited`, `deleted`, `transferred`, `pinned`, `unpinned`, `closed`, `reopened`, `assigned`, `unassigned`, `labeled`, `unlabeled`, `locked`, `unlocked`, `milestoned`, `demilestoned`.",
      "one-of": [
        "issues-activity-type",
        "issues-activity-types"
      ]
    },
    "issues-activity-types": {
      "sequence": {
        "item-type": "issues-activity-type"
      }
    },
    "issues-activity-type": {
      "allowed-values": [
        "opened",
        "edited",
        "deleted",
        "transferred",
        "pinned",
        "unpinned",
        "closed",
        "reopened",
        "assigned",
        "unassigned",
        "labeled",
        "unlabeled",
        "locked",
        "unlocked",
        "milestoned",
        "demilestoned"
      ]
    },
    "label-string": {
      "description": "Runs your workflow when a label in your workflow's repository is created or modified.",
      "string": {
        "constant": "label"
      }
    },
    "label": {
      "description": "Runs your workflow when a label in your workflow's repository is created or modified.",
      "one-of": [
        "null",
        "label-mapping"
      ]
    },
    "label-mapping": {
      "mapping": {
        "properties": {
          "types": "label-activity"
        }
      }
    },
    "label-activity": {
      "description": "The types of label activity that trigger the workflow. Supported activity types: `created`, `edited`, `deleted`.",
      "one-of": [
        "label-activity-type",
        "label-activity-types"
      ]
    },
    "label-activity-types": {
      "sequence": {
        "item-type": "label-activity-type"
      }
    },
    "label-activity-type": {
      "allowed-values": [
        "created",
        "edited",
        "deleted"
      ]
    },
    "merge-group-string": {
      "description": "Runs your workflow when a pull request is added to a merge queue, which adds the pull request to a merge group.",
      "string": {
        "constant": "merge_group"
      }
    },
    "merge-group": {
      "description": "Runs your workflow when a pull request is added to a merge queue, which adds the pull request to a merge group.",
      "one-of": [
        "null",
        "merge-group-mapping"
      ]
    },
    "merge-group-mapping": {
      "mapping": {
        "properties": {
          "types": "merge-group-activity",
          "branches": "event-branches",
          "branches-ignore": "event-branches-ignore"
        }
      }
    },
    "merge-group-activity": {
      "description": "The types of merge group activity that trigger the workflow. Supported activity types: `checks_requested`.",
      "one-of": [
        "merge-group-activity-type",
        "merge-group-activity-types"
      ]
    },
    "merge-group-activity-types": {
      "sequence": {
        "item-type": "merge-group-activity-type"
      }
    },
    "merge-group-activity-type": {
      "allowed-values": [
        "checks_requested"
      ]
    },
    "milestone-string": {
      "description": "Runs your workflow when a milestone in the workflow's repository is created or modified.",
      "string": {
        "constant": "milestone"
      }
    },
    "milestone": {
      "description": "Runs your workflow when a milestone in the workflow's repository is created or modified.",
      "one-of": [
        "null",
        "milestone-mapping"
      ]
    },
    "milestone-mapping": {
      "mapping": {
        "properties": {
          "types": "milestone-activity"
        }
      }
    },
    "milestone-activity": {
      "description": "The types of milestone activity that trigger the workflow. Supported activity types: `created`, `closed`, `opened`, `edited`, `deleted`.",
      "one-of": [
        "milestone-activity-type",
        "milestone-activity-types"
      ]
    },
    "milestone-activity-types": {
      "sequence": {
        "item-type": "milestone-activity-type"
      }
    },
    "milestone-activity-type": {
      "allowed-values": [
        "created",
        "closed",
        "opened",
        "edited",
        "deleted"
      ]
    },
    "page-build-string": {
      "description": "Runs your workflow when someone pushes to a branch that is the publishing source for GitHub Pages, if GitHub Pages is enabled for the repository.",
      "string": {
        "constant": "page_build"
      }
    },
    "page-build": {
      "description": "Runs your workflow when someone pushes to a branch that is the publishing source for GitHub Pages, if GitHub Pages is enabled for the repository.",
      "null": {}
    },
    "project-string": {
      "description": "Runs your workflow when a project board is created or modified. For activity related to cards or columns in a project board, use the `project_card` or `project_column` events instead.",
      "string": {
        "constant": "project"
      }
    },
    "project": {
      "description": "Runs your workflow when a project board is created or modified. For activity related to cards or columns in a project board, use the `project_card` or `project_column` events instead.",
      "one-of": [
        "null",
        "project-mapping"
      ]
    },
    "project-mapping": {
      "mapping": {
        "properties": {
          "types": "project-activity"
        }
      }
    },
    "project-activity": {
      "description": "The types of project activity that trigger the workflow. Supported activity types: `created`, `closed`, `reopened`, `edited`, `deleted`.",
      "one-of": [
        "project-activity-type",
        "project-activity-types"
      ]
    },
    "project-activity-types": {
      "sequence": {
        "item-type": "project-activity-type"
      }
    },
    "project-activity-type": {
      "allowed-values": [
        "created",
        "closed",
        "reopened",
        "edited",
        "deleted"
      ]
    },
    "project-card-string": {
      "description": "Runs your workflow when a card on a project board is created or modified. For activity related to project boards or columns in a project board, use the `project` or `project_column` event instead.",
      "string": {
        "constant": "project_card"
      }
    },
    "project-card": {
      "description": "Runs your workflow when a card on a project board is created or modified. For activity related to project boards or columns in a project board, use the `project` or `project_column` event instead.",
      "one-of": [
        "null",
        "project-card-mapping"
      ]
    },
    "project-card-mapping": {
      "mapping": {
        "properties": {
          "types": "project-card-activity"
        }
      }
    },
    "project-card-activity": {
      "description": "The types of project card activity that trigger the workflow. Supported activity types: `created`, `moved`, `converted`, `edited`, `deleted`.",
      "one-of": [
        "project-card-activity-type",
        "project-card-activity-types"
      ]
    },
    "project-card-activity-types": {
      "sequence": {
        "item-type": "project-card-activity-type"
      }
    },
    "project-card-activity-type": {
      "allowed-values": [
        "created",
        "moved",
        "converted",
        "edited",
        "deleted"
      ]
    },
    "project-column-string": {
      "description": "Runs your workflow when a column on a project board is created or modified. For activity related to project boards or cards in a project board, use the `project` or `project_card` event instead.",
      "string": {
        "constant": "project_column"
      }
    },
    "project-column": {
      "description": "Runs your workflow when a column on a project board is created or modified. For activity related to project boards or cards in a project board, use the `project` or `project_card` event instead.",
      "one-of": [
        "null",
        "project-column-mapping"
      ]
    },
    "project-column-mapping": {
      "mapping": {
        "properties": {
          "types": "project-column-activity"
        }
      }
    },
    "project-column-activity": {
      "description": "The types of project column activity that trigger the workflow. Supported activity types: `created`, `updated`, `moved`, `deleted`.",
      "one-of": [
        "project-column-activity-type",
        "project-column-activity-types"
      ]
    },
    "project-column-activity-types": {
      "sequence": {
        "item-type": "project-column-activity-type"
      }
    },
    "project-column-activity-type": {
      "allowed-values": [
        "created",
        "updated",
        "moved",
        "deleted"
      ]
    },
    "public-string": {
      "description": "Runs your workflow when your workflow's repository changes from private to public.",
      "string": {
        "constant": "public"
      }
    },
    "public": {
      "description": "Runs your workflow when your workflow's repository changes from private to public.",
      "null": {}
    },
    "pull-request-string": {
      "description": "Runs your workflow when activity on a pull request in the workflow's repository occurs. If no activity types are specified, the workflow runs when a pull request is opened, reopened, or when the head branch of the pull request is updated.",
      "string": {
        "constant": "pull_request"
      }
    },
    "pull-request": {
      "description": "Runs your workflow when activity on a pull request in the workflow's repository occurs. If no activity types are specified, the workflow runs when a pull request is opened, reopened, or when the head branch of the pull request is updated.",
      "one-of": [
        "null",
        "pull-request-mapping"
      ]
    },
    "pull-request-mapping": {
      "mapping": {
        "properties": {
          "types": "pull-request-activity",
          "branches": "event-branches",
          "branches-ignore": "event-branches-ignore",
          "paths": "event-paths",
          "paths-ignore": "event-paths-ignore"
        }
      }
    },
    "pull-request-activity": {
      "description": "The types of pull request activity that trigger the workflow. Supported activity types: `assigned`, `unassigned`, `labeled`, `unlabeled`, `opened`, `edited`, `closed`, `reopened`, `synchronize`, `converted_to_draft`, `locked`, `unlocked`, `enqueued`, `dequeued`, `milestoned`, `demilestoned`, `ready_for_review`, `review_requested`, `review_request_removed`, `auto_merge_enabled`, `auto_merge_disabled`.",
      "one-of": [
        "pull-request-activity-type",
        "pull-request-activity-types"
      ]
    },
    "pull-request-activity-types": {
      "sequence": {
        "item-type": "pull-request-activity-type"
      }
    },
    "pull-request-activity-type": {
      "allowed-values": [
        "assigned",
        "unassigned",
        "labeled",
        "unlabeled",
        "opened",
        "edited",
        "closed",
        "reopened",
        "synchronize",
        "converted_to_draft",
        "locked",
        "unlocked",
        "enqueued",
        "dequeued",
        "milestoned",
        "demilestoned",
        "ready_for_review",
        "review_requested",
        "review_request_removed",
        "auto_merge_enabled",
        "auto_merge_disabled"
      ]
    },
    "pull-request-comment-string": {
      "description": "Please use the `issue_comment` event instead.",
      "string": {
        "constant": "pull_request_comment"
      }
    },
    "pull-request-comment": {
      "description": "Please use the `issue_comment` event instead.",
      "one-of": [
        "null",
        "issue-comment-mapping"
      ]
    },
    "pull-request-review-string": {
      "description": "Runs your workflow when a pull request review is submitted, edited, or dismissed. A pull request review is a group of pull request review comments in addition to a body comment and a state. For activity related to pull request review comments or pull request comments, use the `pull_request_review_comment` or `issue_comment` events instead.",
      "string": {
        "constant": "pull_request_review"
      }
    },
    "pull-request-review": {
      "description": "Runs your workflow when a pull request review is submitted, edited, or dismissed. A pull request review is a group of pull request review comments in addition to a body comment and a state. For activity related to pull request review comments or pull request comments, use the `pull_request_review_comment` or `issue_comment` events instead.",
      "one-of": [
        "null",
        "pull-request-review-mapping"
      ]
    },
    "pull-request-review-mapping": {
      "mapping": {
        "properties": {
          "types": "pull-request-review-activity"
        }
      }
    },
    "pull-request-review-activity": {
      "description": "The types of pull request review activity that trigger the workflow. Supported activity types: `submitted`, `edited`, `dismissed`.",
      "one-of": [
        "pull-request-review-activity-type",
        "pull-request-review-activity-types"
      ]
    },
    "pull-request-review-activity-types": {
      "sequence": {
        "item-type": "pull-request-review-activity-type"
      }
    },
    "pull-request-review-activity-type": {
      "allowed-values": [
        "submitted",
        "edited",
        "dismissed"
      ]
    },
    "pull-request-review-comment-string": {
      "description": "",
      "string": {
        "constant": "pull_request_review_comment"
      }
    },
    "pull-request-review-comment": {
      "description": "",
      "one-of": [
        "null",
        "pull-request-review-comment-mapping"
      ]
    },
    "pull-request-review-comment-mapping": {
      "mapping": {
        "properties": {
          "types": "pull-request-review-comment-activity"
        }
      }
    },
    "pull-request-review-comment-activity": {
      "description": "The types of pull request review comment activity that trigger the workflow. Supported activity types: `created`, `edited`, `deleted`.",
      "one-of": [
        "pull-request-review-comment-activity-type",
        "pull-request-review-comment-activity-types"
      ]
    },
    "pull-request-review-comment-activity-types": {
      "sequence": {
        "item-type": "pull-request-review-comment-activity-type"
      }
    },
    "pull-request-review-comment-activity-type": {
      "allowed-values": [
        "created",
        "edited",
        "deleted"
      ]
    },
    "pull-request-target-string": {
      "description": "Runs your workflow when activity on a pull request in the workflow's repository occurs. If no activity types are specified, the workflow runs when a pull request is opened, reopened, or when the head branch of the pull request is updated.\n\nThis event runs in the context of the base of the pull request, rather than in the context of the merge commit, as the `pull_request` event does. This prevents execution of unsafe code from the head of the pull request that could alter your repository or steal any secrets you use in your workflow. This event allows your workflow to do things like label or comment on pull requests from forks. Avoid using this event if you need to build or run code from the pull request.",
      "string": {
        "constant": "pull_request_target"
      }
    },
    "pull-request-target": {
      "description": "Runs your workflow when activity on a pull request in the workflow's repository occurs. If no activity types are specified, the workflow runs when a pull request is opened, reopened, or when the head branch of the pull request is updated.\n\nThis event runs in the context of the base of the pull request, rather than in the context of the merge commit, as the `pull_request` event does. This prevents execution of unsafe code from the head of the pull request that could alter your repository or steal any secrets you use in your workflow. This event allows your workflow to do things like label or comment on pull requests from forks. Avoid using this event if you need to build or run code from the pull request.",
      "one-of": [
        "null",
        "pull-request-target-mapping"
      ]
    },
    "pull-request-target-mapping": {
      "mapping": {
        "properties": {
          "types": "pull-request-target-activity",
          "branches": "event-branches",
          "branches-ignore": "event-branches-ignore",
          "paths": "event-paths",
          "paths-ignore": "event-paths-ignore"
        }
      }
    },
    "pull-request-target-activity": {
      "description": "The types of pull request activity that trigger the workflow. Supported activity types: `assigned`, `unassigned`, `labeled`, `unlabeled`, `opened`, `edited`, `closed`, `reopened`, `synchronize`, `converted_to_draft`, `locked`, `unlocked`, `enqueued`, `dequeued`, `milestoned`, `demilestoned`, `ready_for_review`, `review_requested`, `review_request_removed`, `auto_merge_enabled`, `auto_merge_disabled`.",
      "one-of": [
        "pull-request-target-activity-type",
        "pull-request-target-activity-types"
      ]
    },
    "pull-request-target-activity-types": {
      "sequence": {
        "item-type": "pull-request-target-activity-type"
      }
    },
    "pull-request-target-activity-type": {
      "allowed-values": [
        "assigned",
        "unassigned",
        "labeled",
        "unlabeled",
        "opened",
        "edited",
        "closed",
        "reopened",
        "synchronize",
        "converted_to_draft",
        "locked",
        "unlocked",
        "enqueued",
        "dequeued",
        "milestoned",
        "demilestoned",
        "ready_for_review",
        "review_requested",
        "review_request_removed",
        "auto_merge_enabled",
        "auto_merge_disabled"
      ]
    },
    "push-string": {
      "description": "Runs your workflow when you push a commit or tag.",
      "string": {
        "constant": "push"
      }
    },
    "push": {
      "description": "Runs your workflow when you push a commit or tag.",
      "one-of": [
        "null",
        "push-mapping"
      ]
    },
    "push-mapping": {
      "mapping": {
        "properties": {
          "branches": "event-branches",
          "branches-ignore": "event-branches-ignore",
          "tags": "event-tags",
          "tags-ignore": "event-tags-ignore",
          "paths": "event-paths",
          "paths-ignore": "event-paths-ignore"
        }
      }
    },
    "registry-package-string": {
      "description": "Runs your workflow when activity related to GitHub Packages occurs in your repository.",
      "string": {
        "constant": "registry_package"
      }
    },
    "registry-package": {
      "description": "Runs your workflow when activity related to GitHub Packages occurs in your repository.",
      "one-of": [
        "null",
        "registry-package-mapping"
      ]
    },
    "registry-package-mapping": {
      "mapping": {
        "properties": {
          "types": "registry-package-activity"
        }
      }
    },
    "registry-package-activity": {
      "description": "The types of registry package activity that trigger the workflow. Supported activity types: `published`, `updated`.",
      "one-of": [
        "registry-package-activity-type",
        "registry-package-activity-types"
      ]
    },
    "registry-package-activity-types": {
      "sequence": {
        "item-type": "registry-package-activity-type"
      }
    },
    "registry-package-activity-type": {
      "allowed-values": [
        "published",
        "updated"
      ]
    },
    "release-string": {
      "description": "Runs your workflow when release activity in your repository occurs.",
      "string": {
        "constant": "release"
      }
    },
    "release": {
      "description": "Runs your workflow when release activity in your repository occurs.",
      "one-of": [
        "null",
        "release-mapping"
      ]
    },
    "release-mapping": {
      "mapping": {
        "properties": {
          "types": "release-activity"
        }
      }
    },
    "release-activity": {
      "description": "The types of release activity that trigger the workflow. Supported activity types: `published`, `unpublished`, `created`, `edited`, `deleted`, `prereleased`, `released`.",
      "one-of": [
        "release-activity-type",
        "release-activity-types"
      ]
    },
    "release-activity-types": {
      "sequence": {
        "item-type": "release-activity-type"
      }
    },
    "release-activity-type": {
      "allowed-values": [
        "published",
        "unpublished",
        "created",
        "edited",
        "deleted",
        "prereleased",
        "released"
      ]
    },
    "schedule-string": {
      "description": "The `schedule` event allows you to trigger a workflow at a scheduled time.\n\nYou can schedule a workflow to run at specific UTC times using POSIX cron syntax. Scheduled workflows run on the latest commit on the default or base branch. The shortest interval you can run scheduled workflows is once every 5 minutes. GitHub Actions does not support the non-standard syntax `@yearly`, `@monthly`, `@weekly`, `@daily`, `@hourly`, and `@reboot`.",
      "string": {
        "constant": "schedule"
      }
    },
    "schedule": {
      "description": "The `schedule` event allows you to trigger a workflow at a scheduled time.\n\nYou can schedule a workflow to run at specific UTC times using POSIX cron syntax. Scheduled workflows run on the latest commit on the default or base branch. The shortest interval you can run scheduled workflows is once every 5 minutes. GitHub Actions does not support the non-standard syntax `@yearly`, `@monthly`, `@weekly`, `@daily`, `@hourly`, and `@reboot`.",
      "sequence": {
        "item-type": "cron-mapping"
      }
    },
    "status-string": {
      "description": "Runs your workflow when the status of a Git commit changes. For example, commits can be marked as `error`, `failure`, `pending`, or `success`. If you want to provide more details about the status change, you may want to use the `check_run` event.",
      "string": {
        "constant": "status"
      }
    },
    "status": {
      "description": "Runs your workflow when the status of a Git commit changes. For example, commits can be marked as `error`, `failure`, `pending`, or `success`. If you want to provide more details about the status change, you may want to use the `check_run` event.",
      "null": {}
    },
    "watch-string": {
      "description": "Runs your workflow when the workflow's repository is starred.",
      "string": {
        "constant": "watch"
      }
    },
    "watch": {
      "description": "Runs your workflow when the workflow's repository is starred.",
      "one-of": [
        "null",
        "watch-mapping"
      ]
    },
    "watch-mapping": {
      "mapping": {
        "properties": {
          "types": "watch-activity"
        }
      }
    },
    "watch-activity": {
      "description": "The types of watch activity that trigger the workflow. Supported activity types: `started`.",
      "one-of": [
        "watch-activity-type",
        "watch-activity-types"
      ]
    },
    "watch-activity-types": {
      "sequence": {
        "item-type": "watch-activity-type"
      }
    },
    "watch-activity-type": {
      "allowed-values": [
        "started"
      ]
    },
    "workflow-run-string": {
      "description": "This event occurs when a workflow run is requested or completed. It allows you to execute a workflow based on execution or completion of another workflow. The workflow started by the `workflow_run` event is able to access secrets and write tokens, even if the previous workflow was not. This is useful in cases where the previous workflow is intentionally not privileged, but you need to take a privileged action in a later workflow.",
      "string": {
        "constant": "workflow_run"
      }
    },
    "workflow-run": {
      "description": "This event occurs when a workflow run is requested or completed. It allows you to execute a workflow based on execution or completion of another workflow. The workflow started by the `workflow_run` event is able to access secrets and write tokens, even if the previous workflow was not. This is useful in cases where the previous workflow is intentionally not privileged, but you need to take a privileged action in a later workflow.",
      "one-of": [
        "null",
        "workflow-run-mapping"
      ]
    },
    "workflow-run-mapping": {
      "mapping": {
        "properties": {
          "types": "workflow-run-activity",
          "workflows": "workflow-run-workflows",
          "branches": "event-branches",
          "branches-ignore": "event-branches-ignore"
        }
      }
    },
    "workflow-run-workflows": {
      "description": "The name of the workflow that triggers the `workflow_run` event. The workflow must be in the same repository as the workflow that uses the `workflow_run` event.",
      "one-of": [
        "non-empty-string",
        "sequence-of-non-empty-string"
      ]
    },
    "workflow-run-activity": {
      "description": "The types of workflow run activity that trigger the workflow. Supported activity types: `completed`, `requested`, `in_progress`.",
      "one-of": [
        "workflow-run-activity-type",
        "workflow-run-activity-types"
      ]
    },
    "workflow-run-activity-types": {
      "sequence": {
        "item-type": "workflow-run-activity-type"
      }
    },
    "workflow-run-activity-type": {
      "allowed-values": [
        "requested",
        "completed",
        "in_progress"
      ]
    },
    "event-branches": {
      "description": "Use the `branches` filter when you want to include branch name patterns or when you want to both include and exclude branch name patterns. You cannot use both the `branches` and `branches-ignore` filters for the same event in a workflow.",
      "one-of": [
        "non-empty-string",
        "sequence-of-non-empty-string"
      ]
    },
    "event-branches-ignore": {
      "description": "Use the `branches-ignore` filter when you only want to exclude branch name patterns. You cannot use both the `branches` and `branches-ignore` filters for the same event in a workflow.",
      "one-of": [
        "non-empty-string",
        "sequence-of-non-empty-string"
      ]
    },
    "event-names": {
      "description": "Use the `names` filter when you want to include names via patterns or when you want to both include and exclude names using patterns. ",
      "one-of": [
        "non-empty-string",
        "sequence-of-non-empty-string"
      ]
    },
    "event-tags": {
      "description": "Use the `tags` filter when you want to include tag name patterns or when you want to both include and exclude tag names patterns. You cannot use both the `tags` and `tags-ignore` filters for the same event in a workflow.",
      "one-of": [
        "non-empty-string",
        "sequence-of-non-empty-string"
      ]
    },
    "event-tags-ignore": {
      "description": "Use the `tags-ignore` filter when you only want to exclude tag name patterns. You cannot use both the `tags` and `tags-ignore` filters for the same event in a workflow.",
      "one-of": [
        "non-empty-string",
        "sequence-of-non-empty-string"
      ]
    },
    "event-paths": {
      "description": "Use the `paths` filter when you want to include file path patterns or when you want to both include and exclude file path patterns. You cannot use both the `paths` and `paths-ignore` filters for the same event in a workflow.",
      "one-of": [
        "non-empty-string",
        "sequence-of-non-empty-string"
      ]
    },
    "event-paths-ignore": {
      "description": "Use the `paths-ignore` filter when you only want to exclude file path patterns. You cannot use both the `paths` and `paths-ignore` filters for the same event in a workflow.",
      "one-of": [
        "non-empty-string",
        "sequence-of-non-empty-string"
      ]
    },
    "event-versions": {
      "description": "Use the `versions` filter when you want to include versions via patterns or when you want to both include and exclude versions using patterns. ",
      "one-of": [
        "non-empty-string",
        "sequence-of-non-empty-string"
      ]
    },
    "repository-dispatch-string": {
      "description": "You can use the GitHub API to trigger a webhook event called `repository_dispatch` when you want to trigger a workflow for activity that happens outside of GitHub.",
      "string": {
        "constant": "branch_protection_rule"
      }
    },
    "repository-dispatch": {
      "description": "You can use the GitHub API to trigger a webhook event called `repository_dispatch` when you want to trigger a workflow for activity that happens outside of GitHub.",
      "one-of": [
        "null",
        "repository-dispatch-mapping"
      ]
    },
    "repository-dispatch-mapping": {
      "mapping": {
        "properties": {
          "types": "sequence-of-non-empty-string"
        }
      }
    },
    "workflow-call-string": {
      "description": "The `workflow_call` event is used to indicate that a workflow can be called by another workflow. When a workflow is triggered with the `workflow_call` event, the event payload in the called workflow is the same event payload from the calling workflow.",
      "string": {
        "constant": "workflow_call"
      }
    },
    "workflow-call": {
      "description": "The `workflow_call` event is used to indicate that a workflow can be called by another workflow. When a workflow is triggered with the `workflow_call` event, the event payload in the called workflow is the same event payload from the calling workflow.",
      "one-of": [
        "null",
        "workflow-call-mapping"
      ]
    },
    "workflow-call-mapping": {
      "mapping": {
        "properties": {
          "inputs": "workflow-call-inputs",
          "secrets": "workflow-call-secrets",
          "outputs": "workflow-call-outputs"
        }
      }
    },
    "workflow-call-inputs": {
      "description": "Inputs that are passed to the called workflow from the caller workflow.",
      "mapping": {
        "loose-key-type": "non-empty-string",
        "loose-value-type": "workflow-call-input-definition"
      }
    },
    "workflow-call-input-definition": {
      "mapping": {
        "properties": {
          "description": {
            "type": "string",
            "description": "A string description of the input parameter."
          },
          "type": {
            "type": "workflow-call-input-type",
            "required": true
          },
          "required": {
            "type": "boolean",
            "description": "A boolean to indicate whether the action requires the input parameter. Set to `true` when the parameter is required."
          },
          "default": "workflow-call-input-default"
        }
      }
    },
    "workflow-call-input-type": {
      "description": "Required if input is defined for the `on.workflow_call` keyword. The value of this parameter is a string specifying the data type of the input. This must be one of: `boolean`, `number`, or `string`.",
      "one-of": [
        "input-type-string",
        "input-type-boolean",
        "input-type-number"
      ]
    },
    "input-type-string": {
      "string": {
        "constant": "string"
      }
    },
    "input-type-boolean": {
      "string": {
        "constant": "boolean"
      }
    },
    "input-type-number": {
      "string": {
        "constant": "number"
      }
    },
    "input-type-choice": {
      "string": {
        "constant": "choice"
      }
    },
    "input-type-environment": {
      "string": {
        "constant": "environment"
      }
    },
    "workflow-call-input-default": {
      "description": "If a `default` parameter is not set, the default value of the input is `false` for boolean, `0` for a number, and `\"\"` for a string.",
      "context": [
        "github",
        "inputs",
        "vars"
      ],
      "one-of": [
        "string",
        "boolean",
        "number"
      ]
    },
    "workflow-call-secrets": {
      "description": "A map of the secrets that can be used in the called workflow. Within the called workflow, you can use the `secrets` context to refer to a secret.",
      "mapping": {
        "loose-key-type": "workflow-call-secret-name",
        "loose-value-type": "workflow-call-secret-definition"
      }
    },
    "workflow-call-secret-name": {
      "string": {
        "require-non-empty": true
      },
      "description": "A string identifier to associate with the secret."
    },
    "workflow-call-secret-definition": {
      "one-of": [
        "null",
        "workflow-call-secret-mapping-definition"
      ]
    },
    "workflow-call-secret-mapping-definition": {
      "mapping": {
        "properties": {
          "description": {
            "type": "string",
            "description": "A string description of the secret parameter."
          },
          "required": {
            "type": "boolean",
            "description": "A boolean specifying whether the secret must be supplied."
          }
        }
      }
    },
    "workflow-call-outputs": {
      "description": "A reusable workflow may generate data that you want to use in the caller workflow. To use these outputs, you must specify them as the outputs of the reusable workflow.",
      "mapping": {
        "loose-key-type": "workflow-call-output-name",
        "loose-value-type": "workflow-call-output-definition"
      }
    },
    "workflow-call-output-name": {
      "string": {
        "require-non-empty": true
      },
      "description": "A string identifier to associate with the output. The value of `<output_id>` is a map of the input's metadata. The `<output_id>` must be a unique identifier within the outputs object and must start with a letter or _ and contain only alphanumeric characters, -, or _."
    },
    "workflow-call-output-definition": {
      "mapping": {
        "properties": {
          "description": {
            "type": "string",
            "description": "A string description of the output parameter."
          },
          "value": {
            "type": "workflow-output-context",
            "required": true
          }
        }
      }
    },
    "workflow-output-context": {
      "description": "The value to assign to the output parameter.",
      "context": [
        "github",
        "inputs",
        "vars",
        "jobs"
      ],
      "string": {}
    },
    "workflow-dispatch-string": {
      "description": "The `workflow_dispatch` event allows you to manually trigger a workflow run. A workflow can be manually triggered using the GitHub API, GitHub CLI, or GitHub browser interface.",
      "string": {
        "constant": "workflow_dispatch"
      }
    },
    "workflow-dispatch": {
      "description": "The `workflow_dispatch` event allows you to manually trigger a workflow run. A workflow can be manually triggered using the GitHub API, GitHub CLI, or GitHub browser interface.",
      "one-of": [
        "null",
        "workflow-dispatch-mapping"
      ]
    },
    "workflow-dispatch-mapping": {
      "mapping": {
        "properties": {
          "inputs": "workflow-dispatch-inputs"
        }
      }
    },
    "workflow-dispatch-inputs": {
      "description": "You can configure custom-defined input properties, default input values, and required inputs for the event directly in your workflow. When you trigger the event, you can provide the `ref` and any `inputs`. When the workflow runs, you can access the input values in the `inputs` context.",
      "mapping": {
        "loose-key-type": "workflow-dispatch-input-name",
        "loose-value-type": "workflow-dispatch-input"
      }
    },
    "workflow-dispatch-input-name": {
      "string": {
        "require-non-empty": true
      },
      "description": "A string identifier to associate with the input. The value of <input_id> is a map of the input's metadata. The <input_id> must be a unique identifier within the inputs object. The <input_id> must start with a letter or _ and contain only alphanumeric characters, -, or _."
    },
    "workflow-dispatch-input": {
      "mapping": {
        "properties": {
          "description": {
            "type": "string",
            "description": "A string description of the input parameter."
          },
          "type": {
            "type": "workflow-dispatch-input-type"
          },
          "required": {
            "type": "boolean",
            "description": "A boolean to indicate whether the workflow requires the input parameter. Set to true when the parameter is required."
          },
          "default": "workflow-dispatch-input-default",
          "options": {
            "type": "sequence-of-string",
            "description": "The options of the dropdown list, if the type is a choice."
          }
        }
      }
    },
    "workflow-dispatch-input-type": {
      "description": "A string representing the type of the input. This must be one of: `boolean`, `number`, `string`, `choice`, or `environment`.",
      "one-of": [
        "input-type-string",
        "input-type-boolean",
        "input-type-number",
        "input-type-environment",
        "input-type-choice"
      ]
    },
    "workflow-dispatch-input-default": {
      "description": "The default value is used when an input parameter isn't specified in a workflow file.",
      "one-of": [
        "string",
        "boolean",
        "number"
      ]
    },
    "permissions": {
      "description": "You can use `permissions` to modify the default permissions granted to the `GITHUB_TOKEN`, adding or removing access as required, so that you only allow the minimum required access.\n\n[Documentation](https://docs.github.com/actions/using-workflows/workflow-syntax-for-github-actions#permissions)",
      "one-of": [
        "permissions-mapping",
        "permission-level-shorthand-read-all",
        "permission-level-shorthand-write-all"
      ]
    },
    "permissions-mapping": {
      "mapping": {
        "properties": {
          "actions": {
            "type": "permission-level-any",
            "description": "Actions workflows, workflow runs, and artifacts."
          },
          "artifact-metadata": {
            "type": "permission-level-any",
            "description": "Storage and deployment records for build artifacts."
          },
          "attestations": {
            "type": "permission-level-any",
            "description": "Artifact attestations."
          },
          "checks": {
            "type": "permission-level-any",
            "description": "Check runs and check suites."
          },
          "contents": {
            "type": "permission-level-any",
            "description": "Repository contents, commits, branches, downloads, releases, and merges."
          },
          "deployments": {
            "type": "permission-level-any",
            "description": "Deployments and deployment statuses."
          },
          "discussions": {
            "type": "permission-level-any",
            "description": "Discussions and related comments and labels."
          },
          "id-token": {
            "type": "permission-level-write-or-no-access",
            "description": "Token to request an OpenID Connect token."
          },
          "issues": {
            "type": "permission-level-any",
            "description": "Issues and related comments, assignees, labels, and milestones."
          },
          "models": {
            "type": "permission-level-read-or-no-access",
            "description": "Call AI models with GitHub Models."
          },
          "packages": {
            "type": "permission-level-any",
            "description": "Packages published to the GitHub Package Platform."
          },
          "pages": {
            "type": "permission-level-any",
            "description": "Retrieve Pages statuses, configuration, and builds, as well as create new builds."
          },
          "pull-requests": {
            "type": "permission-level-any",
            "description": "Pull requests and related comments, assignees, labels, milestones, and merges."
          },
          "repository-projects": {
            "type": "permission-level-any",
            "description": "Classic projects within a repository."
          },
          "security-events": {
            "type": "permission-level-any",
            "description": "Code scanning and Dependabot alerts."
          },
          "statuses": {
            "type": "permission-level-any",
            "description": "Commit statuses."
          }
        }
      }
    },
    "permission-level-any": {
      "description": "The permission level for the `GITHUB_TOKEN`.",
      "one-of": [
        "permission-level-read",
        "permission-level-write",
        "permission-level-no-access"
      ]
    },
    "permission-level-read-or-no-access": {
      "one-of": [
        "permission-level-read",
        "permission-level-no-access"
      ]
    },
    "permission-level-write-or-no-access": {
      "one-of": [
        "permission-level-write",
        "permission-level-no-access"
      ]
    },
    "permission-level-read": {
      "description": "The permission level for the `GITHUB_TOKEN`. Grants `read` permission for the specified scope.",
      "string": {
        "constant": "read"
      }
    },
    "permission-level-write": {
      "description": "The permission level for the `GITHUB_TOKEN`. Grants `write` permission for the specified scope.",
      "string": {
        "constant": "write"
      }
    },
    "permission-level-no-access": {
      "description": "The permission level for the `GITHUB_TOKEN`. Restricts all access for the specified scope.",
      "string": {
        "constant": "none"
      }
    },
    "permission-level-shorthand-read-all": {
      "description": "The permission level for the `GITHUB_TOKEN`. Grants `read` access for all scopes.",
      "string": {
        "constant": "read-all"
      }
    },
    "permission-level-shorthand-write-all": {
      "description": "The permission level for the `GITHUB_TOKEN`. Grants `write` access for all scopes.",
      "string": {
        "constant": "write-all"
      }
    },
    "workflow-defaults": {
      "description": "Use `defaults` to create a map of default settings that will apply to all jobs in the workflow. You can also set default settings that are only available to a job.\n\n[Documentation](https://docs.github.com/actions/using-workflows/workflow-syntax-for-github-actions#defaults)",
      "mapping": {
        "properties": {
          "run": "workflow-defaults-run"
        }
      }
    },
    "workflow-defaults-run": {
      "mapping": {
        "properties": {
          "shell": "shell",
          "working-directory": "working-directory"
        }
      }
    },
    "workflow-env": {
      "description": "A map of environment variables that are available to the steps of all jobs in the workflow. You can also set environment variables that are only available to the steps of a single job or to a single step.\n\n[Documentation](https://docs.github.com/actions/using-workflows/workflow-syntax-for-github-actions#env)",
      "context": [
        "github",
        "inputs",
        "vars",
        "secrets"
      ],
      "mapping": {
        "loose-key-type": "non-empty-string",
        "loose-value-type": "string"
      }
    },
    "jobs": {
      "description": "A workflow run is made up of one or more `jobs`, which run in parallel by default. To run jobs sequentially, you can define dependencies on other jobs using the `jobs.<job_id>.needs` keyword. Each job runs in a runner environment specified by `runs-on`.\n\n[Documentation](https://docs.github.com/actions/using-workflows/workflow-syntax-for-github-actions#jobs)",
      "mapping": {
        "loose-key-type": "job-id",
        "loose-value-type": "job"
      }
    },
    "job-id": {
      "string": {
        "require-non-empty": true
      },
      "description": "A unique identifier for the job. The identifier must start with a letter or _ and contain only alphanumeric characters, -, or _."
    },
    "job": {
      "description": "Each job must have an id to associate with the job. The key `job_id` is a string and its value is a map of the job's configuration data. You must replace `<job_id>` with a string that is unique to the jobs object. The `<job_id>` must start with a letter or _ and contain only alphanumeric characters, -, or _.",
      "one-of": [
        "job-factory",
        "workflow-job"
      ]
    },
    "job-factory": {
      "mapping": {
        "properties": {
          "needs": "needs",
          "if": "job-if",
          "strategy": "strategy",
          "name": {
            "type": "string-strategy-context",
            "description": "The name of the job displayed on GitHub."
          },
          "runs-on": {
            "type": "runs-on",
            "required": true
          },
          "timeout-minutes": {
            "type": "number-strategy-context",
            "description": "The maximum number of minutes to let a workflow run before GitHub automatically cancels it. Default: 360"
          },
          "cancel-timeout-minutes": "number-strategy-context",
          "continue-on-error": {
            "type": "boolean-strategy-context",
            "description": "Prevents a workflow run from failing when a job fails. Set to true to allow a workflow run to pass when this job fails."
          },
          "container": "container",
          "services": "services",
          "env": "job-env",
          "environment": "job-environment",
          "permissions": "permissions",
          "concurrency": "job-concurrency",
          "outputs": "job-outputs",
          "defaults": "job-defaults",
<<<<<<< HEAD
          "steps": {
            "type": "steps",
            "required": true
          }
=======
          "steps": "steps",
          "snapshot": "snapshot"
>>>>>>> 86888cf4
        }
      }
    },
    "workflow-job": {
      "mapping": {
        "properties": {
          "name": {
            "type": "string-strategy-context",
            "description": "The name of the job displayed on GitHub."
          },
          "uses": {
            "description": "The location and version of a reusable workflow file to run as a job. Use one of the following formats:\n\n* `{owner}/{repo}/.github/workflows/{filename}@{ref}` for reusable workflows in public and private repositories.\n* `./.github/workflows/{filename}` for reusable workflows in the same repository.\n\n{ref} can be a SHA, a release tag, or a branch name. Using the commit SHA is the safest for stability and security.",
            "type": "non-empty-string",
            "required": true
          },
          "with": "workflow-job-with",
          "secrets": "workflow-job-secrets",
          "needs": "needs",
          "if": "job-if",
          "permissions": "permissions",
          "concurrency": "job-concurrency",
          "strategy": "strategy"
        }
      }
    },
    "workflow-job-with": {
      "description": "When a job is used to call a reusable workflow, you can use `with` to provide a map of inputs that are passed to the called workflow.\n\nAny inputs that you pass must match the input specifications defined in the called workflow.",
      "mapping": {
        "loose-key-type": "non-empty-string",
        "loose-value-type": "scalar-needs-context"
      }
    },
    "workflow-job-secrets": {
      "description": "When a job is used to call a reusable workflow, you can use `secrets` to provide a map of secrets that are passed to the called workflow.\n\nAny secrets that you pass must match the names defined in the called workflow.",
      "one-of": [
        "workflow-job-secrets-mapping",
        "workflow-job-secrets-inherit"
      ]
    },
    "workflow-job-secrets-mapping": {
      "mapping": {
        "loose-key-type": "non-empty-string",
        "loose-value-type": "scalar-needs-context-with-secrets"
      }
    },
    "workflow-job-secrets-inherit": {
      "string": {
        "constant": "inherit"
      }
    },
    "needs": {
      "description": "Use `needs` to identify any jobs that must complete successfully before this job will run. It can be a string or array of strings. If a job fails, all jobs that need it are skipped unless the jobs use a conditional expression that causes the job to continue. If a run contains a series of jobs that need each other, a failure applies to all jobs in the dependency chain from the point of failure onwards.",
      "one-of": [
        "sequence-of-non-empty-string",
        "non-empty-string"
      ]
    },
    "job-if": {
      "description": "You can use the `if` conditional to prevent a job from running unless a condition is met. You can use any supported context and expression to create a conditional.",
      "context": [
        "github",
        "inputs",
        "vars",
        "needs",
        "always(0,0)",
        "failure(0,MAX)",
        "cancelled(0,0)",
        "success(0,MAX)"
      ],
      "string": {}
    },
    "job-if-result": {
      "context": [
        "github",
        "inputs",
        "vars",
        "needs",
        "always(0,0)",
        "failure(0,MAX)",
        "cancelled(0,0)",
        "success(0,MAX)"
      ],
      "one-of": [
        "null",
        "boolean",
        "number",
        "string",
        "sequence",
        "mapping"
      ]
    },
    "strategy": {
      "description": "Use `strategy` to use a matrix strategy for your jobs. A matrix strategy lets you use variables in a single job definition to automatically create multiple job runs that are based on the combinations of the variables. ",
      "context": [
        "github",
        "inputs",
        "vars",
        "needs"
      ],
      "mapping": {
        "properties": {
          "fail-fast": {
            "type": "boolean",
            "description": "Setting `fail-fast` to `false` prevents GitHub from canceling all in-progress jobs if any matrix job fails. Default: `true`"
          },
          "max-parallel": {
            "type": "number",
            "description": "The maximum number of jobs that can run simultaneously when using a matrix job strategy. By default, GitHub will maximize the number of jobs run in parallel depending on runner availability."
          },
          "matrix": "matrix"
        }
      }
    },
    "matrix": {
      "description": "Use `matrix` to define a matrix of different job configurations. Within your matrix, define one or more variables followed by an array of values.",
      "mapping": {
        "properties": {
          "include": {
            "type": "matrix-filter",
            "description": "Use `include` to expand existing matrix configurations or to add new configurations. The value of `include` is a list of objects.\n\nFor each object in the `include` list, the key:value pairs in the object will be added to each of the matrix combinations if none of the key:value pairs overwrite any of the original matrix values. If the object cannot be added to any of the matrix combinations, a new matrix combination will be created instead. Note that the original matrix values will not be overwritten, but added matrix values can be overwritten."
          },
          "exclude": {
            "type": "matrix-filter",
            "description": "To remove specific configurations defined in the matrix, use `exclude`. An excluded configuration only has to be a partial match for it to be excluded."
          }
        },
        "loose-key-type": "non-empty-string",
        "loose-value-type": "sequence"
      }
    },
    "matrix-filter": {
      "sequence": {
        "item-type": "matrix-filter-item"
      }
    },
    "matrix-filter-item": {
      "mapping": {
        "loose-key-type": "non-empty-string",
        "loose-value-type": "any"
      }
    },
    "snapshot": {
      "description": "Use `snapshot` to define a custom image you want to create or update after your job succeeds by taking a snapshot of your runner.",
      "one-of": [
        "non-empty-string",
        "snapshot-mapping"
      ]
    },
    "snapshot-mapping": {
      "mapping": {
        "properties": {
          "image-name": {
            "description": "The desired name of the custom image you want to create or update.",
            "type": "non-empty-string",
            "required": true
          },
          "if": "snapshot-if",
          "version": {
            "description": "The desired major version updates upon a new custom image version creation.",
            "type": "non-empty-string"
          }
        }
      }
    },
    "snapshot-if": {
      "context": [
        "github",
        "inputs",
        "vars",
        "needs",
        "strategy",
        "matrix"
      ],
      "description": "Use the if conditional to prevent a snapshot from being taken unless a condition is met. Any supported context and expression can be used to create a conditional. Expressions in an `if` conditional do not require the bracketed expression syntax. When you use expressions in an `if` conditional, you may omit the expression syntax because GitHub automatically evaluates the `if` conditional as an expression.",
      "string": {}
    },
    "runs-on": {
      "description": "Use `runs-on` to define the type of machine to run the job on.\n* The destination machine can be either a GitHub-hosted runner, larger runner, or a self-hosted runner.\n* You can target runners based on the labels assigned to them, or their group membership, or a combination of these.\n* You can provide `runs-on` as a single string or as an array of strings.\n* If you specify an array of strings, your workflow will execute on any runner that matches all of the specified `runs-on` values.\n* If you would like to run your workflow on multiple machines, use `jobs.<job_id>.strategy`.",
      "context": [
        "github",
        "inputs",
        "vars",
        "needs",
        "strategy",
        "matrix"
      ],
      "one-of": [
        "non-empty-string",
        "sequence-of-non-empty-string",
        "runs-on-mapping"
      ]
    },
    "runs-on-mapping": {
      "mapping": {
        "properties": {
          "group": {
            "description": "The group from which to select a runner.",
            "type": "non-empty-string"
          },
          "labels": "runs-on-labels"
        }
      }
    },
    "runs-on-labels": {
      "description": "The label by which to filter for available runners.",
      "one-of": [
        "non-empty-string",
        "sequence-of-non-empty-string"
      ]
    },
    "job-env": {
      "description": "A map of variables that are available to all steps in the job.",
      "context": [
        "github",
        "inputs",
        "vars",
        "needs",
        "strategy",
        "matrix",
        "secrets"
      ],
      "mapping": {
        "loose-key-type": "non-empty-string",
        "loose-value-type": "string"
      }
    },
    "workflow-concurrency": {
      "description": "Concurrency ensures that only a single job or workflow using the same concurrency group will run at a time. A concurrency group can be any string or expression.\n\nYou can also specify `concurrency` at the job level.\n\n[Documentation](https://docs.github.com/actions/using-workflows/workflow-syntax-for-github-actions#concurrency)",
      "context": [
        "github",
        "inputs",
        "vars"
      ],
      "one-of": [
        "string",
        "concurrency-mapping"
      ]
    },
    "job-concurrency": {
      "description": "Concurrency ensures that only a single job using the same concurrency group will run at a time. A concurrency group can be any string or expression. The expression can use any context except for the `secrets` context.\n\nYou can also specify `concurrency` at the workflow level.",
      "context": [
        "github",
        "inputs",
        "vars",
        "needs",
        "strategy",
        "matrix"
      ],
      "one-of": [
        "non-empty-string",
        "concurrency-mapping"
      ]
    },
    "concurrency-mapping": {
      "description": "Concurrency ensures that only a single job or workflow using the same concurrency group will run at a time. A concurrency group can be any string or expression.\n\nYou can also specify `concurrency` at the job level.\n\n[Documentation](https://docs.github.com/actions/using-workflows/workflow-syntax-for-github-actions#concurrency)",
      "mapping": {
        "properties": {
          "group": {
            "type": "non-empty-string",
            "required": true,
            "description": "When a concurrent job or workflow is queued, if another job or workflow using the same concurrency group in the repository is in progress, the queued job or workflow will be `pending`. Any previously pending job or workflow in the concurrency group will be canceled. To also cancel any currently running job or workflow in the same concurrency group, specify `cancel-in-progress: true`."
          },
          "cancel-in-progress": {
            "type": "boolean",
            "description": "To cancel any currently running job or workflow in the same concurrency group, specify cancel-in-progress: true."
          }
        }
      }
    },
    "job-environment": {
      "description": "The environment that the job references. All environment protection rules must pass before a job referencing the environment is sent to a runner.",
      "context": [
        "github",
        "inputs",
        "vars",
        "needs",
        "strategy",
        "matrix"
      ],
      "one-of": [
        "string",
        "job-environment-mapping"
      ]
    },
    "job-environment-mapping": {
      "mapping": {
        "properties": {
          "name": {
            "type": "job-environment-name",
            "required": true
          },
          "url": {
            "type": "string-runner-context-no-secrets",
            "description": "The environment URL, which maps to `environment_url` in the deployments API."
          }
        }
      }
    },
    "job-environment-name": {
      "description": "The name of the environment used by the job.",
      "context": [
        "github",
        "inputs",
        "vars",
        "needs",
        "strategy",
        "matrix"
      ],
      "string": {}
    },
    "job-defaults": {
      "description": "A map of default settings that will apply to all steps in the job. You can also set default settings for the entire workflow.",
      "mapping": {
        "properties": {
          "run": "job-defaults-run"
        }
      }
    },
    "job-defaults-run": {
      "context": [
        "github",
        "inputs",
        "vars",
        "strategy",
        "matrix",
        "needs",
        "env"
      ],
      "mapping": {
        "properties": {
          "shell": "shell",
          "working-directory": "working-directory"
        }
      }
    },
    "job-outputs": {
      "description": "A map of outputs for a called workflow. Called workflow outputs are available to all downstream jobs in the caller workflow. Each output has an identifier, an optional `description,` and a `value`. The `value` must be set to the value of an output from a job within the called workflow.",
      "mapping": {
        "loose-key-type": "non-empty-string",
        "loose-value-type": "string-runner-context"
      }
    },
    "steps": {
      "description": "A job contains a sequence of tasks called `steps`. Steps can run commands, run setup tasks, or run an action in your repository, a public repository, or an action published in a Docker registry. Not all steps run actions, but all actions run as a step. Each step runs in its own process in the runner environment and has access to the workspace and filesystem. Because steps run in their own process, changes to environment variables are not preserved between steps. GitHub provides built-in steps to set up and complete a job. Must contain either `uses` or `run`.",
      "sequence": {
        "item-type": "steps-item"
      }
    },
    "steps-item": {
      "one-of": [
        "run-step",
        "regular-step"
      ]
    },
    "run-step": {
      "mapping": {
        "properties": {
          "name": "step-name",
          "id": "step-id",
          "if": "step-if",
          "timeout-minutes": "step-timeout-minutes",
          "run": {
            "type": "string-steps-context",
            "description": "Runs command-line programs using the operating system's shell. If you do not provide a `name`, the step name will default to the text specified in the `run` command. Commands run using non-login shells by default. You can choose a different shell and customize the shell used to run commands. Each `run` keyword represents a new process and shell in the virtual environment. When you provide multi-line commands, each line runs in the same shell.",
            "required": true
          },
          "continue-on-error": "step-continue-on-error",
          "env": "step-env",
          "working-directory": "string-steps-context",
          "shell": "shell"
        }
      }
    },
    "regular-step": {
      "mapping": {
        "properties": {
          "name": "step-name",
          "id": "step-id",
          "if": "step-if",
          "continue-on-error": "step-continue-on-error",
          "timeout-minutes": "step-timeout-minutes",
          "uses": {
            "type": "step-uses",
            "required": true
          },
          "with": "step-with",
          "env": "step-env"
        }
      }
    },
    "step-uses": {
      "description": "Selects an action to run as part of a step in your job. An action is a reusable unit of code. You can use an action defined in the same repository as the workflow, a public repository, or in a published Docker container image.",
      "string": {
        "require-non-empty": true
      }
    },
    "step-continue-on-error": {
      "context": [
        "github",
        "inputs",
        "vars",
        "needs",
        "strategy",
        "matrix",
        "secrets",
        "steps",
        "job",
        "runner",
        "env",
        "hashFiles(1,255)"
      ],
      "boolean": {},
      "description": "Prevents a job from failing when a step fails. Set to `true` to allow a job to pass when this step fails."
    },
    "step-id": {
      "string": {
        "require-non-empty": true
      },
      "description": "A unique identifier for the step. You can use the `id` to reference the step in contexts."
    },
    "step-if": {
      "context": [
        "github",
        "inputs",
        "vars",
        "needs",
        "strategy",
        "matrix",
        "steps",
        "job",
        "runner",
        "env",
        "always(0,0)",
        "failure(0,0)",
        "cancelled(0,0)",
        "success(0,0)",
        "hashFiles(1,255)"
      ],
      "description": "Use the `if` conditional to prevent a step from running unless a condition is met. Any supported context and expression can be used to create a conditional. Expressions in an `if` conditional do not require the bracketed expression syntax. When you use expressions in an `if` conditional, you may omit the expression syntax because GitHub automatically evaluates the `if` conditional as an expression.",
      "string": {}
    },
    "step-if-result": {
      "context": [
        "github",
        "inputs",
        "vars",
        "strategy",
        "matrix",
        "steps",
        "job",
        "runner",
        "env",
        "always(0,0)",
        "failure(0,0)",
        "cancelled(0,0)",
        "success(0,0)",
        "hashFiles(1,255)"
      ],
      "one-of": [
        "null",
        "boolean",
        "number",
        "string",
        "sequence",
        "mapping"
      ]
    },
    "step-env": {
      "description": "Sets variables for steps to use in the runner environment. You can also set variables for the entire workflow or a job.",
      "context": [
        "github",
        "inputs",
        "vars",
        "needs",
        "strategy",
        "matrix",
        "secrets",
        "steps",
        "job",
        "runner",
        "env",
        "hashFiles(1,255)"
      ],
      "mapping": {
        "loose-key-type": "non-empty-string",
        "loose-value-type": "string"
      }
    },
    "step-name": {
      "context": [
        "github",
        "inputs",
        "vars",
        "needs",
        "strategy",
        "matrix",
        "secrets",
        "steps",
        "job",
        "runner",
        "env",
        "hashFiles(1,255)"
      ],
      "string": {},
      "description": "A name for your step to display on GitHub."
    },
    "step-timeout-minutes": {
      "context": [
        "github",
        "inputs",
        "vars",
        "needs",
        "strategy",
        "matrix",
        "secrets",
        "steps",
        "job",
        "runner",
        "env",
        "hashFiles(1,255)"
      ],
      "number": {},
      "description": "The maximum number of minutes to run the step before killing the process."
    },
    "step-with": {
      "description": "A map of the input parameters defined by the action. Each input parameter is a key/value pair. Input parameters are set as variables. When you specify an input in a workflow file or use a default input value, GitHub creates a variable for the input with the name `INPUT_<VARIABLE_NAME>`. The variable created converts input names to uppercase letters and replaces spaces with `_`.",
      "context": [
        "github",
        "inputs",
        "vars",
        "needs",
        "strategy",
        "matrix",
        "secrets",
        "steps",
        "job",
        "runner",
        "env",
        "hashFiles(1,255)"
      ],
      "mapping": {
        "loose-key-type": "non-empty-string",
        "loose-value-type": "string"
      }
    },
    "container": {
      "description": "A container to run any steps in a job that don't already specify a container. If you have steps that use both script and container actions, the container actions will run as sibling containers on the same network with the same volume mounts.\n\nIf you do not set a container, all steps will run directly on the host specified by runs-on unless a step refers to an action configured to run in a container.",
      "context": [
        "github",
        "inputs",
        "vars",
        "needs",
        "strategy",
        "matrix"
      ],
      "one-of": [
        "string",
        "container-mapping"
      ]
    },
    "container-mapping": {
      "mapping": {
        "properties": {
          "image": {
            "type": "non-empty-string",
            "description": "Use `jobs.<job_id>.container.image` to define the Docker image to use as the container to run the action. The value can be the Docker Hub image or a registry name."
          },
          "options": {
            "type": "non-empty-string",
            "description": "Use `jobs.<job_id>.container.options` to configure additional Docker container resource options."
          },
          "env": "container-env",
          "ports": {
            "type": "sequence-of-non-empty-string",
            "description": "Use `jobs.<job_id>.container.ports` to set an array of ports to expose on the container."
          },
          "volumes": {
            "type": "sequence-of-non-empty-string",
            "description": "Use `jobs.<job_id>.container.volumes` to set an array of volumes for the container to use. You can use volumes to share data between services or other steps in a job. You can specify named Docker volumes, anonymous Docker volumes, or bind mounts on the host."
          },
          "credentials": "container-registry-credentials"
        }
      }
    },
    "services": {
      "description": "Additional containers to host services for a job in a workflow. These are useful for creating databases or cache services like redis. The runner on the virtual machine will automatically create a network and manage the life cycle of the service containers. When you use a service container for a job or your step uses container actions, you don't need to set port information to access the service. Docker automatically exposes all ports between containers on the same network. When both the job and the action run in a container, you can directly reference the container by its hostname. The hostname is automatically mapped to the service name. When a step does not use a container action, you must access the service using localhost and bind the ports.",
      "context": [
        "github",
        "inputs",
        "vars",
        "needs",
        "strategy",
        "matrix"
      ],
      "mapping": {
        "loose-key-type": "non-empty-string",
        "loose-value-type": "services-container"
      }
    },
    "services-container": {
      "context": [
        "github",
        "inputs",
        "vars",
        "needs",
        "strategy",
        "matrix"
      ],
      "one-of": [
        "non-empty-string",
        "container-mapping"
      ]
    },
    "container-registry-credentials": {
      "description": "If the image's container registry requires authentication to pull the image, you can use `jobs.<job_id>.container.credentials` to set a map of the username and password. The credentials are the same values that you would provide to the `docker login` command.",
      "context": [
        "github",
        "inputs",
        "vars",
        "secrets",
        "env"
      ],
      "mapping": {
        "properties": {
          "username": "non-empty-string",
          "password": "non-empty-string"
        }
      }
    },
    "container-env": {
      "description": "Use `jobs.<job_id>.container.env` to set a map of variables in the container.",
      "mapping": {
        "loose-key-type": "non-empty-string",
        "loose-value-type": "string-runner-context"
      }
    },
    "non-empty-string": {
      "string": {
        "require-non-empty": true
      }
    },
    "sequence-of-non-empty-string": {
      "sequence": {
        "item-type": "non-empty-string"
      }
    },
    "sequence-of-string": {
      "sequence": {
        "item-type": "string"
      }
    },
    "boolean-needs-context": {
      "context": [
        "github",
        "inputs",
        "vars",
        "needs"
      ],
      "boolean": {}
    },
    "number-needs-context": {
      "context": [
        "github",
        "inputs",
        "vars",
        "needs"
      ],
      "number": {}
    },
    "string-needs-context": {
      "context": [
        "github",
        "inputs",
        "vars",
        "needs"
      ],
      "string": {}
    },
    "scalar-needs-context": {
      "context": [
        "github",
        "inputs",
        "vars",
        "needs",
        "strategy",
        "matrix"
      ],
      "one-of": [
        "string",
        "boolean",
        "number"
      ]
    },
    "scalar-needs-context-with-secrets": {
      "context": [
        "github",
        "inputs",
        "vars",
        "needs",
        "secrets",
        "strategy",
        "matrix"
      ],
      "one-of": [
        "string",
        "boolean",
        "number"
      ]
    },
    "boolean-strategy-context": {
      "context": [
        "github",
        "inputs",
        "vars",
        "needs",
        "strategy",
        "matrix"
      ],
      "boolean": {}
    },
    "number-strategy-context": {
      "context": [
        "github",
        "inputs",
        "vars",
        "needs",
        "strategy",
        "matrix"
      ],
      "number": {}
    },
    "string-strategy-context": {
      "context": [
        "github",
        "inputs",
        "vars",
        "needs",
        "strategy",
        "matrix"
      ],
      "string": {}
    },
    "boolean-steps-context": {
      "context": [
        "github",
        "inputs",
        "vars",
        "needs",
        "strategy",
        "matrix",
        "secrets",
        "steps",
        "job",
        "runner",
        "env",
        "hashFiles(1,255)"
      ],
      "boolean": {}
    },
    "number-steps-context": {
      "context": [
        "github",
        "inputs",
        "vars",
        "needs",
        "strategy",
        "matrix",
        "secrets",
        "steps",
        "job",
        "runner",
        "env",
        "hashFiles(1,255)"
      ],
      "number": {}
    },
    "string-runner-context": {
      "context": [
        "github",
        "inputs",
        "vars",
        "needs",
        "strategy",
        "matrix",
        "secrets",
        "steps",
        "job",
        "runner",
        "env"
      ],
      "string": {}
    },
    "string-runner-context-no-secrets": {
      "context": [
        "github",
        "inputs",
        "vars",
        "needs",
        "strategy",
        "matrix",
        "steps",
        "job",
        "runner",
        "env"
      ],
      "string": {}
    },
    "string-steps-context": {
      "context": [
        "github",
        "inputs",
        "vars",
        "needs",
        "strategy",
        "matrix",
        "secrets",
        "steps",
        "job",
        "runner",
        "env",
        "hashFiles(1,255)"
      ],
      "string": {}
    },
    "shell": {
      "string": {
        "require-non-empty": true
      },
      "description": "Use `shell` to override the default shell settings in the runner's operating system. You can use built-in shell keywords, or you can define a custom set of shell options. The shell command that is run internally executes a temporary file that contains the commands specified in `run`."
    },
    "working-directory": {
      "string": {
        "require-non-empty": true
      },
      "description": "The `working-directory` keyword specifies the working directory where the command is run."
    },
    "cron-mapping": {
      "mapping": {
        "properties": {
          "cron": "cron-pattern"
        }
      }
    },
    "cron-pattern": {
      "string": {
        "require-non-empty": true
      }
    }
  }
}<|MERGE_RESOLUTION|>--- conflicted
+++ resolved
@@ -1779,15 +1779,11 @@
           "concurrency": "job-concurrency",
           "outputs": "job-outputs",
           "defaults": "job-defaults",
-<<<<<<< HEAD
           "steps": {
             "type": "steps",
             "required": true
-          }
-=======
-          "steps": "steps",
+          },
           "snapshot": "snapshot"
->>>>>>> 86888cf4
         }
       }
     },
