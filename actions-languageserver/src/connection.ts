--- conflicted
+++ resolved
@@ -138,19 +138,12 @@
     return timeOperation("hover", async () => {
       const repoContext = repos.find(repo => textDocument.uri.startsWith(repo.workspaceUri));
 
-<<<<<<< HEAD
-    return hover(documents.get(textDocument.uri)!, position, {
+    return await hover(documents.get(textDocument.uri)!, position, {
       descriptionProvider: descriptionProvider(client, cache),
       contextProviderConfig: repoContext && contextProviders(client, repoContext, cache),
       fileProvider: getFileProvider(client, cache, repoContext?.workspaceUri, async path => {
         return await connection.sendRequest(Requests.ReadFile, {path});
       })
-=======
-      return await hover(documents.get(textDocument.uri)!, position, {
-        descriptionProvider: descriptionProvider(client, cache),
-        contextProviderConfig: repoContext && contextProviders(client, repoContext, cache)
-      });
->>>>>>> 2c148d15
     });
   });
 
