import {data} from "@github/actions-expressions";
import {complete, getExpressionInput} from "./complete";
import {ContextProviderConfig} from "./context-providers/config";
import {getPositionFromCursor} from "./test-utils/cursor-position";

const contextProviderConfig: ContextProviderConfig = {
  getContext: async (context: string) => {
    switch (context) {
      case "github":
        return new data.Dictionary({
          key: "event",
          value: new data.StringData("push")
        });
      case "secrets":
        return new data.Dictionary({
          key: "DEPLOY_KEY",
          value: new data.StringData("DEPLOY_KEY")
        });
    }

    return undefined;
  }
};

describe("expressions", () => {
  it("input extraction", () => {
    const test = (input: string) => {
      const [doc, pos] = getPositionFromCursor(input);
      return getExpressionInput(doc.getText(), pos.character);
    };

    expect(test("${{ gh |")).toBe(" gh ");
    expect(test("${{ gh |}}")).toBe(" gh ");
    expect(test("${{ vars }} ${{ gh |}}")).toBe(" gh ");
  });

  describe("top-level auto-complete", () => {
    it("single region", async () => {
      const input = "run-name: ${{ | }}";
      const result = await complete(...getPositionFromCursor(input), undefined, contextProviderConfig);

      expect(result.map(x => x.label)).toEqual([
        "github",
        "inputs",
        "vars",
        "contains",
        "endsWith",
        "format",
        "fromJson",
        "join",
        "startsWith",
        "toJson"
      ]);
    });

    it("single region with existing input", async () => {
      const input = "run-name: ${{ g| }}";
      const result = await complete(...getPositionFromCursor(input), undefined, contextProviderConfig);

      expect(result.map(x => x.label)).toEqual([
        "github",
        "inputs",
        "vars",
        "contains",
        "endsWith",
        "format",
        "fromJson",
        "join",
        "startsWith",
        "toJson"
      ]);
    });

    it("multiple regions", async () => {
      const input = "run-name: test-${{ github }}-${{ | }}";
      const result = await complete(...getPositionFromCursor(input), undefined, contextProviderConfig);

      expect(result.map(x => x.label)).toEqual([
        "github",
        "inputs",
        "vars",
        "contains",
        "endsWith",
        "format",
        "fromJson",
        "join",
        "startsWith",
        "toJson"
      ]);
    });

    it("nested auto-complete", async () => {
      const input = "run-name: ${{ github.| }}";
      const result = await complete(...getPositionFromCursor(input), undefined, contextProviderConfig);

      expect(result.map(x => x.label)).toEqual(["event"]);
    });

    it("using default context provider", async () => {
      const input =
        "on: push\njobs:\n  build:\n    runs-on: ubuntu-latest\n    environment:\n      url: ${{ runner.| }}\n    steps:\n      - run: echo";
      const result = await complete(...getPositionFromCursor(input), undefined, contextProviderConfig);

      expect(result.map(x => x.label)).toEqual(["arch", "name", "os", "temp", "tool_cache"]);
    });

    it("job if", async () => {
      const input = `on: push
jobs:
  build:
    if: github.|
    runs-on: ubuntu-latest
    steps:
    - run: echo`;
      const result = await complete(...getPositionFromCursor(input), undefined, contextProviderConfig);

      expect(result.map(x => x.label)).toEqual(["event"]);
    });

    it("step if", async () => {
      const input = `on: push
jobs:
  build:
    runs-on: ubuntu-latest
    steps:
    - run: echo
      if: github.|`;
      const result = await complete(...getPositionFromCursor(input), undefined, contextProviderConfig);

      expect(result.map(x => x.label)).toEqual(["event"]);
    });
  });

  it("context inherited from parent", async () => {
    // The token definition is just a `string` and
    // the parent `step-with` holds the allowed context
    const input = `
on: push
jobs:
  build:
    runs-on: ubuntu-latest
    steps:
    - uses: actions/deploy@v100
      with:
        deploy-key: \${{ secrets.|
`;
    const result = await complete(...getPositionFromCursor(input), undefined, contextProviderConfig);

    expect(result.map(x => x.label)).toEqual(["DEPLOY_KEY"]);
  });

  it("needs context only includes referenced jobs", async () => {
    const input = `
on: push
jobs:
  a:
    runs-on: ubuntu-latest
    steps:
    - run: echo hello a
  b:
    needs: [a]
    runs-on: ubuntu-latest
    steps:
    - run: echo hello b
  c:
    needs: [b]
    runs-on: ubuntu-latest
    steps:
    - run: echo "hello \${{ needs.|
`;
    const result = await complete(...getPositionFromCursor(input), undefined, contextProviderConfig);

    expect(result.map(x => x.label)).toEqual(["b"]);
  });

  it("needs.<job_id>", async () => {
    const input = `
on: push
jobs:
  a:
    runs-on: ubuntu-latest
    steps:
    - run: echo hello a
  b:
    needs: [a]
    runs-on: ubuntu-latest
    steps:
    - run: echo "hello \${{ needs.a.|
`;
    const result = await complete(...getPositionFromCursor(input), undefined, contextProviderConfig);

    expect(result.map(x => x.label)).toEqual(["outputs", "result"]);
  });

  it("needs.<job_id>.outputs includes outputs", async () => {
    const input = `
on: push
jobs:
  a:
    outputs:
      build_id: my-build-id
    runs-on: ubuntu-latest
    steps:
    - run: echo hello a
  b:
    needs: [a]
    runs-on: ubuntu-latest
    steps:
    - run: echo "hello \${{ needs.a.outputs.|
`;
    const result = await complete(...getPositionFromCursor(input), undefined, contextProviderConfig);

    expect(result.map(x => x.label)).toEqual(["build_id"]);
  });

  it("inputs", async () => {
    const input = `
on:
  workflow_dispatch:
    inputs:
      name:
        type: string
        default: some value
      another-name:
        type: string
jobs:
  a:
    outputs:
      build_id: my-build-id
    runs-on: ubuntu-latest
    steps:
    - run: echo hello a
  b:
    needs: [a]
    runs-on: ubuntu-latest
    steps:
    - run: echo "hello \${{ inputs.|
`;
    const result = await complete(...getPositionFromCursor(input), undefined, contextProviderConfig);

    expect(result.map(x => x.label)).toEqual(["another-name", "name"]);
  });

<<<<<<< HEAD
  it("no inputs", async () => {
    const input = `
on:
  workflow_dispatch:
jobs:
  a:
    outputs:
      build_id: my-build-id
    runs-on: ubuntu-latest
    steps:
    - run: echo hello a
  b:
    needs: [a]
    runs-on: ubuntu-latest
    steps:
    - run: echo "hello \${{ inputs.|
`;
    const result = await complete(...getPositionFromCursor(input), undefined, contextProviderConfig);

    expect(result).toEqual([]);
=======
  describe("steps context", () => {
    it("includes defined step IDs", async () => {
      const input = `
  on: push
  jobs:
    one:
      runs-on: ubuntu-latest
      steps:
      - id: a
        run: echo hello a
      - id: b
        run: echo hello b
      - id: c
        run: echo "hello \${{ steps.|
  `;
      const result = await complete(...getPositionFromCursor(input), undefined, contextProviderConfig);

      expect(result.map(x => x.label)).toEqual(["a", "b"]);
    });

    it("step.<step_id>", async () => {
      const input = `
    on: push
    jobs:
      one:
        runs-on: ubuntu-latest
        steps:
        - id: a
          run: echo hello a
        - run: echo "hello \${{ steps.a.|
    `;
      const result = await complete(...getPositionFromCursor(input), undefined, contextProviderConfig);

      expect(result.map(x => x.label)).toEqual(["conclusion", "outcome", "outputs"]);
    });

    it("ignores IDs from later steps", async () => {
      const input = `
  on: push
  jobs:
    one:
      runs-on: ubuntu-latest
      steps:
      - id: a
        run: echo hello a
      - id: b
        run: echo "hello \${{ steps.|
      - id: c
        run: echo hello c
  `;
      const result = await complete(...getPositionFromCursor(input), undefined, contextProviderConfig);

      expect(result.map(x => x.label)).toEqual(["a"]);
    });
  });

  // The workflow parser doesn't currently generate IDs, so we can't test this yet
  it.failing("Ignores generated IDs", async () => {
    const input = `
on: push
jobs:
  one:
    runs-on: ubuntu-latest
    steps:
    - run: echo hello a
    - id: b
      run: echo hello b
    - run: echo "hello \${{ steps.|
`;
    const result = await complete(...getPositionFromCursor(input), undefined, contextProviderConfig);

    expect(result.map(x => x.label)).toEqual(["b"]);
>>>>>>> 9566fabc
  });
});<|MERGE_RESOLUTION|>--- conflicted
+++ resolved
@@ -241,7 +241,6 @@
     expect(result.map(x => x.label)).toEqual(["another-name", "name"]);
   });
 
-<<<<<<< HEAD
   it("no inputs", async () => {
     const input = `
 on:
@@ -262,22 +261,23 @@
     const result = await complete(...getPositionFromCursor(input), undefined, contextProviderConfig);
 
     expect(result).toEqual([]);
-=======
+  });
+  
   describe("steps context", () => {
     it("includes defined step IDs", async () => {
       const input = `
-  on: push
-  jobs:
-    one:
-      runs-on: ubuntu-latest
-      steps:
-      - id: a
-        run: echo hello a
-      - id: b
-        run: echo hello b
-      - id: c
-        run: echo "hello \${{ steps.|
-  `;
+on: push
+jobs:
+  one:
+    runs-on: ubuntu-latest
+    steps:
+    - id: a
+      run: echo hello a
+    - id: b
+      run: echo hello b
+    - id: c
+      run: echo "hello \${{ steps.|
+`;
       const result = await complete(...getPositionFromCursor(input), undefined, contextProviderConfig);
 
       expect(result.map(x => x.label)).toEqual(["a", "b"]);
@@ -285,14 +285,14 @@
 
     it("step.<step_id>", async () => {
       const input = `
-    on: push
-    jobs:
-      one:
-        runs-on: ubuntu-latest
-        steps:
-        - id: a
-          run: echo hello a
-        - run: echo "hello \${{ steps.a.|
+on: push
+jobs:
+  one:
+    runs-on: ubuntu-latest
+    steps:
+    - id: a
+      run: echo hello a
+    - run: echo "hello \${{ steps.a.|
     `;
       const result = await complete(...getPositionFromCursor(input), undefined, contextProviderConfig);
 
@@ -301,17 +301,17 @@
 
     it("ignores IDs from later steps", async () => {
       const input = `
-  on: push
-  jobs:
-    one:
-      runs-on: ubuntu-latest
-      steps:
-      - id: a
-        run: echo hello a
-      - id: b
-        run: echo "hello \${{ steps.|
-      - id: c
-        run: echo hello c
+on: push
+jobs:
+  one:
+    runs-on: ubuntu-latest
+    steps:
+    - id: a
+      run: echo hello a
+    - id: b
+      run: echo "hello \${{ steps.|
+    - id: c
+      run: echo hello c
   `;
       const result = await complete(...getPositionFromCursor(input), undefined, contextProviderConfig);
 
@@ -335,6 +335,5 @@
     const result = await complete(...getPositionFromCursor(input), undefined, contextProviderConfig);
 
     expect(result.map(x => x.label)).toEqual(["b"]);
->>>>>>> 9566fabc
   });
 });