--- conflicted
+++ resolved
@@ -70,13 +70,13 @@
         for (let i = 0; i < mappingToken.count; i++) {
           const {key, value} = mappingToken.get(i);
 
-<<<<<<< HEAD
           // If the position is within the key, immediately return it as the token.
           if (posInToken(pos, key)) {
             return {
               parent: mappingToken,
               keyToken: null,
-              token: key
+              token: key,
+              parentKey: keyToken
             };
           }
 
@@ -86,50 +86,16 @@
             return {
               parent: mappingToken,
               keyToken: key,
-              token: value
+              token: value,
+              parentKey: keyToken
             };
-=======
-          if (onSameLine(pos, key, value)) {
-            if (posInToken(pos, key)) {
-              if (key.range!.end[1] + 1 === value.range!.start[1]) {
-                // There's no space between the key and value, this is not valid
-                return {
-                  token: null,
-                  keyToken: null,
-                  parent: null,
-                  parentKey: null
-                };
-              }
-
-              return {
-                token: key,
-                keyToken: null,
-                parent: mappingToken,
-                parentKey: keyToken
-              };
-            }
-
-            // Empty nodes positions won't always match the cursor, so check if we're on the same line
-            if (emptyNode(value)) {
-              return {
-                token: value,
-                keyToken: null,
-                parent: key,
-                parentKey: keyToken
-              };
-            }
->>>>>>> 2d71cba0
           }
 
           s.push({
             parent: mappingToken,
             keyToken: key,
-<<<<<<< HEAD
-            token: value
-=======
-            parent: mappingToken,
+            token: value,
             parentKey: keyToken
->>>>>>> 2d71cba0
           });
         }
         continue;
@@ -140,12 +106,8 @@
           s.push({
             parent: sequenceToken,
             keyToken: null,
-<<<<<<< HEAD
-            token: sequenceToken.get(i)
-=======
-            parent: sequenceToken,
+            token: sequenceToken.get(i),
             parentKey: null
->>>>>>> 2d71cba0
           });
         }
         continue;
