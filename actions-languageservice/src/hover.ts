import {DescriptionDictionary, Parser} from "@github/actions-expressions";
import {FunctionInfo} from "@github/actions-expressions/funcs/info";
import {Lexer} from "@github/actions-expressions/lexer";
import {convertWorkflowTemplate, parseWorkflow, ParseWorkflowResult} from "@github/actions-workflow-parser";
import {WorkflowTemplate} from "@github/actions-workflow-parser";
import {ErrorPolicy} from "@github/actions-workflow-parser/model/convert";
import {getCronDescription} from "@github/actions-workflow-parser/model/converter/cron";
import {splitAllowedContext} from "@github/actions-workflow-parser/templates/allowed-context";
import {StringToken} from "@github/actions-workflow-parser/templates/tokens/string-token";
import {TemplateToken} from "@github/actions-workflow-parser/templates/tokens/template-token";
import {isBasicExpression, isString} from "@github/actions-workflow-parser/templates/tokens/type-guards";
import {File} from "@github/actions-workflow-parser/workflows/file";
import {FileProvider} from "@github/actions-workflow-parser/workflows/file-provider";
import {Position, TextDocument} from "vscode-languageserver-textdocument";
import {Hover} from "vscode-languageserver-types";
import {ContextProviderConfig} from "./context-providers/config";
import {getContext, Mode} from "./context-providers/default";
import {getWorkflowContext, WorkflowContext} from "./context/workflow-context";
import {ExpressionPos, mapToExpressionPos} from "./expression-hover/expression-pos";
import {HoverVisitor} from "./expression-hover/visitor";
import {validatorFunctions} from "./expression-validation/functions";
import {info} from "./log";
import {nullTrace} from "./nulltrace";
import {isPotentiallyExpression} from "./utils/expression-detection";
import {findToken, TokenResult} from "./utils/find-token";
import {mapRange} from "./utils/range";

export type HoverConfig = {
  descriptionProvider?: DescriptionProvider;
  contextProviderConfig?: ContextProviderConfig;
  fileProvider?: FileProvider;
};

export type DescriptionProvider = {
  getDescription(
    context: WorkflowContext,
    token: TemplateToken,
    path: TemplateToken[],
    template?: WorkflowTemplate
  ): Promise<string | undefined>
};

export async function hover(document: TextDocument, position: Position, config?: HoverConfig): Promise<Hover | null> {
  const file: File = {
    name: document.uri,
    content: document.getText()
  };
  const result = parseWorkflow(file, nullTrace);
  if (!result.value) {
    return null;
  }

  const tokenResult = findToken(position, result.value);
  const {token, keyToken, parent} = tokenResult;

  const tokenDefinitionInfo = (keyToken || parent || token)?.definitionInfo;
  if (token && tokenDefinitionInfo) {
    if (isBasicExpression(token) || isPotentiallyExpression(token)) {
      info(`Calculating expression hover for token with definition ${tokenDefinitionInfo.definition.key}`);

      const allowedContext = tokenDefinitionInfo.allowedContext || [];
      const {namedContexts, functions} = splitAllowedContext(allowedContext);

      const template = await convertWorkflowTemplate(result.context, result.value, undefined, {
        errorPolicy: ErrorPolicy.TryConversion
      });
      const workflowContext = getWorkflowContext(document.uri, template, tokenResult.path);
      const context = await getContext(namedContexts, config?.contextProviderConfig, workflowContext, Mode.Completion);

      const exprPos = mapToExpressionPos(token, position);
      if (exprPos) {
        return expressionHover(exprPos, context, namedContexts, functions);
      }
    }
  }

  if (!token?.definition) {
    return null;
  }

  info(`Calculating hover for token with definition ${token.definition.key}`);

  if (tokenResult.parent && isCronMappingValue(tokenResult)) {
    const tokenValue = (token as StringToken).value;
    const description = getCronDescription(tokenValue);
    if (description) {
      return {
        contents: description,
        range: mapRange(token.range)
      } as Hover;
    }
  }

  let description = await getDescription(document, config, result, token, tokenResult.path);

  const allowedContext = token.definitionInfo?.allowedContext;
  if (allowedContext && allowedContext?.length > 0) {
    // Only add padding if there is a description
    description += `${description.length > 0 ? `\n\n` : ""}**Context:** ${allowedContext.join(", ")}`;
  }

  return {
    contents: description,
    range: mapRange(token.range)
  } satisfies Hover;
}

async function getDescription(
  document: TextDocument,
  config: HoverConfig | undefined,
  result: ParseWorkflowResult | undefined,
  token: TemplateToken,
  path: TemplateToken[]
) {
  const defaultDescription = token.description || "";
  // TODO fix this check - description provider is null for rusable workflows
  if (!result?.value || !config?.descriptionProvider) {
    return defaultDescription;
  }

<<<<<<< HEAD
  const template = await convertWorkflowTemplate(
    result.context,
    result.value,
    ErrorPolicy.TryConversion,
    config?.fileProvider,
    {
      fetchReusableWorkflowDepth: config?.fileProvider ? 1 : 0
    }
  );
=======
  const template = await convertWorkflowTemplate(result.context, result.value, undefined, {
    errorPolicy: ErrorPolicy.TryConversion
  });
>>>>>>> 8c36ddec
  const workflowContext = getWorkflowContext(document.uri, template, path);
  const description = await config.descriptionProvider.getDescription(workflowContext, token, path, template);
  return description || defaultDescription;
}

function isCronMappingValue(tokenResult: TokenResult): boolean {
  return (
    tokenResult.parent?.definition?.key === "cron-mapping" &&
    isString(tokenResult.token!) &&
    tokenResult.token.value !== "cron"
  );
}

function expressionHover(
  exprPos: ExpressionPos,
  context: DescriptionDictionary,
  namedContexts: string[],
  functions: FunctionInfo[]
): Hover | null {
  const {expression, position, documentRange} = exprPos;

  try {
    const l = new Lexer(expression);
    const lr = l.lex();

    const p = new Parser(lr.tokens, namedContexts, functions);
    const expr = p.parse();

    const hv = new HoverVisitor(position, context, [], validatorFunctions);
    const hoverResult = hv.hover(expr);
    if (!hoverResult) {
      return null;
    }

    const exprRange = hoverResult.range;

    return {
      contents: hoverResult?.description || hoverResult?.label,
      // Map the expression range back to a document range
      range: {
        start: {
          line: documentRange.start.line + exprRange.start.line,
          character: documentRange.start.character + exprRange.start.column
        },
        end: {
          line: documentRange.start.line + exprRange.end.line,
          character: documentRange.start.character + exprRange.end.column
        }
      }
    };
  } catch (e) {
    // Hovering over an invalid expression should not cause an error here
    info(`Encountered error trying to calculate expression hover: ${e}`);
    return null;
  }
}<|MERGE_RESOLUTION|>--- conflicted
+++ resolved
@@ -118,21 +118,9 @@
     return defaultDescription;
   }
 
-<<<<<<< HEAD
-  const template = await convertWorkflowTemplate(
-    result.context,
-    result.value,
-    ErrorPolicy.TryConversion,
-    config?.fileProvider,
-    {
-      fetchReusableWorkflowDepth: config?.fileProvider ? 1 : 0
-    }
-  );
-=======
-  const template = await convertWorkflowTemplate(result.context, result.value, undefined, {
+  const template = await convertWorkflowTemplate(result.context, result.value, config?.fileProvider, {
     errorPolicy: ErrorPolicy.TryConversion
   });
->>>>>>> 8c36ddec
   const workflowContext = getWorkflowContext(document.uri, template, path);
   const description = await config.descriptionProvider.getDescription(workflowContext, token, path, template);
   return description || defaultDescription;
