--- conflicted
+++ resolved
@@ -20,11 +20,7 @@
 
   const filteredNames = filterContextNames(names, workflowContext);
   for (const contextName of filteredNames) {
-<<<<<<< HEAD
-    let value: ContextValue | undefined;
-=======
     let value = (await getDefaultContext(contextName, workflowContext)) || new data.Dictionary();
->>>>>>> 78182b3b
 
     value = (await config?.getContext(contextName, value)) || value;
 
