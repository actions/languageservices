import {complete as completeExpression, DescriptionDictionary} from "@github/actions-expressions";
import {CompletionItem as ExpressionCompletionItem} from "@github/actions-expressions/completion";
import {
  convertWorkflowTemplate,
  isBasicExpression,
  isSequence,
  isString,
  parseWorkflow
} from "@github/actions-workflow-parser";
import {ErrorPolicy} from "@github/actions-workflow-parser/model/convert";
import {OPEN_EXPRESSION} from "@github/actions-workflow-parser/templates/template-constants";
import {TemplateToken} from "@github/actions-workflow-parser/templates/tokens/index";
import {MappingToken} from "@github/actions-workflow-parser/templates/tokens/mapping-token";
import {TokenType} from "@github/actions-workflow-parser/templates/tokens/types";
import {File} from "@github/actions-workflow-parser/workflows/file";
import {Position, TextDocument} from "vscode-languageserver-textdocument";
import {CompletionItem, CompletionItemKind, CompletionItemTag, Range, TextEdit} from "vscode-languageserver-types";
import {ContextProviderConfig} from "./context-providers/config";
import {getContext, Mode} from "./context-providers/default";
import {getWorkflowContext, WorkflowContext} from "./context/workflow-context";
import {validatorFunctions} from "./expression-validation/functions";
import {error} from "./log";
import {nullTrace} from "./nulltrace";
import {isPotentiallyExpression} from "./utils/expression-detection";
import {findToken} from "./utils/find-token";
import {guessIndentation} from "./utils/indentation-guesser";
import {mapRange} from "./utils/range";
import {getRelCharOffset} from "./utils/rel-char-pos";
import {transform} from "./utils/transform";
import {Value, ValueProviderConfig} from "./value-providers/config";
import {defaultValueProviders} from "./value-providers/default";
import {definitionValues} from "./value-providers/definition";

export function getExpressionInput(input: string, pos: number): string {
  // Find start marker around the cursor position
  let startPos = input.lastIndexOf(OPEN_EXPRESSION, pos);
  if (startPos === -1) {
    startPos = 0;
  } else {
    startPos += OPEN_EXPRESSION.length;
  }

  return input.substring(startPos, pos);
}

export async function complete(
  textDocument: TextDocument,
  position: Position,
  valueProviderConfig?: ValueProviderConfig,
  contextProviderConfig?: ContextProviderConfig
): Promise<CompletionItem[]> {
  // Edge case: when completing a key like `foo:|`, do not calculate auto-completions
  const charBeforePos = textDocument.getText({
    start: {line: position.line, character: position.character - 1},
    end: {line: position.line, character: position.character}
  });
  if (charBeforePos === ":") {
    return [];
  }

  // Fix the input to work around YAML parsing issues
  const [newDoc, newPos] = transform(textDocument, position);

  const file: File = {
    name: textDocument.uri,
    content: newDoc.getText()
  };
  const result = parseWorkflow(file, nullTrace);
  if (!result.value) {
    return [];
  }

  const {token, keyToken, parent, path} = findToken(newPos, result.value);
  const template = await convertWorkflowTemplate(result.context, result.value, ErrorPolicy.TryConversion);
  const workflowContext = getWorkflowContext(textDocument.uri, template, path);

  // If we are inside an expression, take a different code-path. The workflow parser does not correctly create
  // expression nodes for invalid expressions and during editing expressions are invalid most of the time.
  if (token) {
    if (isBasicExpression(token) || isPotentiallyExpression(token)) {
      const allowedContext = token.definitionInfo?.allowedContext || [];
      const context = await getContext(allowedContext, contextProviderConfig, workflowContext, Mode.Completion);

      return getExpressionCompletionItems(token, context, newPos);
    }
  }

  const indentation = guessIndentation(newDoc, 2, true); // Use 2 spaces as default and most common for YAML
  const indentString = " ".repeat(indentation.tabSize);

  const values = await getValues(token, keyToken, parent, valueProviderConfig, workflowContext, indentString);

  let replaceRange: Range | undefined;
  if (token?.range) {
    replaceRange = mapRange(token.range);
  } else if (!token) {
    // Not a valid token, create a range from the current position
    const line = newDoc.getText({start: {line: position.line, character: 0}, end: position});

    // Get the length of the current word
    const val = line.match(/[\w_-]*$/)?.[0].length || 0;
    replaceRange = Range.create({line: position.line, character: position.character - val}, position);
  }

  return values.map(value => {
    const newText = value.insertText || value.label;

    const item: CompletionItem = {
      label: value.label,
      documentation: value.description && {
        kind: "markdown",
        value: value.description
      },
      tags: value.deprecated ? [CompletionItemTag.Deprecated] : undefined,
      textEdit: replaceRange ? TextEdit.replace(replaceRange, newText) : TextEdit.insert(position, newText)
    };

    return item;
  });
}

async function getValues(
  token: TemplateToken | null,
  keyToken: TemplateToken | null,
  parent: TemplateToken | null,
  valueProviderConfig: ValueProviderConfig | undefined,
  workflowContext: WorkflowContext,
  indentation: string
): Promise<Value[]> {
  if (!parent) {
    return [];
  }

  const existingValues = getExistingValues(token, parent);

  // Use the value providers from the parent if the current key is null
  const valueProviderToken = keyToken || parent;

  const customValueProvider =
    valueProviderToken?.definition?.key && valueProviderConfig?.[valueProviderToken.definition.key];
  if (customValueProvider) {
    const customValues = await customValueProvider.get(workflowContext);
    if (customValues) {
      return filterAndSortCompletionOptions(customValues, existingValues);
    }
  }

  const defaultValueProvider =
    valueProviderToken?.definition?.key && defaultValueProviders[valueProviderToken.definition.key];
  if (defaultValueProvider) {
    const values = await defaultValueProvider.get(workflowContext);
    return filterAndSortCompletionOptions(values, existingValues);
  }

  // Use the definition if there are no value providers
  const def = keyToken?.definition || parent.definition;
  if (!def) {
    return [];
  }

  const values = definitionValues(def, indentation);
  return filterAndSortCompletionOptions(values, existingValues);
}

export function getExistingValues(token: TemplateToken | null, parent: TemplateToken) {
  // For incomplete YAML, we may only have a parent token
  if (token) {
    if (!isString(token)) {
      return;
    }

    if (isSequence(parent)) {
      const sequenceValues = new Set<string>();

      for (const t of parent) {
        if (isString(t)) {
          // Should we support other literal values here?
          sequenceValues.add(t.value);
        }
      }

      return sequenceValues;
    }
  }

  if (parent.templateTokenType === TokenType.Mapping) {
    // No token and parent is a mapping, so we're completing a key
    const mapKeys = new Set<string>();
    const mapToken = parent as MappingToken;

    for (const {key} of mapToken) {
      if (isString(key)) {
        mapKeys.add(key.value);
      }
    }

    return mapKeys;
  }
}

function getExpressionCompletionItems(
  token: TemplateToken,
  context: DescriptionDictionary,
  pos: Position
): CompletionItem[] {
  let currentInput = "";
<<<<<<< HEAD

  if (isBasicExpression(token)) {
    currentInput = token.source || token.expression;
  } else {
    const stringToken = token.assertString("Expected string token for expression completion");
    currentInput = stringToken.source || stringToken.value;
=======
  let relCharOffset: number = 0;

  if (isBasicExpression(token)) {
    expressionInput = currentInput = token.expression;
    relCharOffset = getRelCharOffset(token.range!, expressionInput, pos);
  } else {
    const stringToken = token.assertString("Expected string token for expression completion");
    currentInput = stringToken.source || stringToken.value;
    relCharOffset = getRelCharOffset(stringToken.range!, currentInput, pos);
    expressionInput = (getExpressionInput(currentInput, relCharOffset) || "").trim();
>>>>>>> 05605c80
  }

  const relCharPos = getRelCharPos(token.range!, currentInput, pos);
  const expressionInput = (getExpressionInput(currentInput, relCharPos) || "").trim();

  try {
    return completeExpression(expressionInput, context, [], validatorFunctions).map(item =>
      mapExpressionCompletionItem(item, currentInput[relCharOffset])
    );
  } catch (e: any) {
    error(`Error while completing expression: '${e?.message || "<no details>"}'`);
    return [];
  }
}

function filterAndSortCompletionOptions(options: Value[], existingValues?: Set<string>) {
  options = options.filter(x => !existingValues?.has(x.label));
  options.sort((a, b) => a.label.localeCompare(b.label));
  return options;
}

function mapExpressionCompletionItem(item: ExpressionCompletionItem, charAfterPos: string): CompletionItem {
  let insertText: string | undefined;
  // Insert parentheses if the cursor is after a function
  // and the function does not have any parantheses already
  if (item.function) {
    insertText = charAfterPos === "(" ? item.label : item.label + "()";
  }
  return {
    label: item.label,
    documentation: item.description && {
      kind: "markdown",
      value: item.description
    },
    insertText: insertText,
    kind: item.function ? CompletionItemKind.Function : CompletionItemKind.Variable
  };
}<|MERGE_RESOLUTION|>--- conflicted
+++ resolved
@@ -204,29 +204,16 @@
   pos: Position
 ): CompletionItem[] {
   let currentInput = "";
-<<<<<<< HEAD
 
   if (isBasicExpression(token)) {
     currentInput = token.source || token.expression;
   } else {
     const stringToken = token.assertString("Expected string token for expression completion");
     currentInput = stringToken.source || stringToken.value;
-=======
-  let relCharOffset: number = 0;
-
-  if (isBasicExpression(token)) {
-    expressionInput = currentInput = token.expression;
-    relCharOffset = getRelCharOffset(token.range!, expressionInput, pos);
-  } else {
-    const stringToken = token.assertString("Expected string token for expression completion");
-    currentInput = stringToken.source || stringToken.value;
-    relCharOffset = getRelCharOffset(stringToken.range!, currentInput, pos);
-    expressionInput = (getExpressionInput(currentInput, relCharOffset) || "").trim();
->>>>>>> 05605c80
-  }
-
-  const relCharPos = getRelCharPos(token.range!, currentInput, pos);
-  const expressionInput = (getExpressionInput(currentInput, relCharPos) || "").trim();
+  }
+
+  const relCharOffset = getRelCharOffset(token.range!, currentInput, pos);
+  const expressionInput = (getExpressionInput(currentInput, relCharOffset) || "").trim();
 
   try {
     return completeExpression(expressionInput, context, [], validatorFunctions).map(item =>
